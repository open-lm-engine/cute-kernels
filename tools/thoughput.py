from time import perf_counter

import torch
from tabulate import tabulate

# from khd import add_scalar_cuda, add_scalar_torch, add_scalar_triton
from khd import add_tensor_cuda, add_tensor_torch, add_tensor_triton


# from khd import swiglu_cuda, swiglu_torch, swiglu_triton


n = 100

headers = ["dtype", "torch", "cuda", "triton"]
<<<<<<< HEAD
kernels = [vector_addition_torch, vector_addition_cuda, vector_addition_triton]
# kernels = [swiglu_torch, swiglu_cuda, swiglu_triton]
=======
# kernels = [add_scalar_torch, add_scalar_cuda, add_scalar_triton]
kernels = [add_tensor_torch, add_tensor_cuda, add_tensor_triton]
>>>>>>> eaf82d54

table = []

for dtype in [torch.float16, torch.bfloat16, torch.float32]:
    row = [str(dtype)]
    for kernel in kernels:
        # kernel = torch.compile(kernel)
        x = torch.randn(10485760, device=torch.cuda.current_device(), dtype=dtype)
        # y = 0.42
        y = torch.randn(10485760, device=torch.cuda.current_device(), dtype=dtype)

        for i in range(n):
            z = kernel(x, y)

        torch.cuda.synchronize()
        s = perf_counter()
        for i in range(n):
            z = kernel(x, y)
        torch.cuda.synchronize()
        e = perf_counter()

        row.append((e - s) / n)
    table.append(row)


print(tabulate(table, headers=headers))<|MERGE_RESOLUTION|>--- conflicted
+++ resolved
@@ -13,13 +13,8 @@
 n = 100
 
 headers = ["dtype", "torch", "cuda", "triton"]
-<<<<<<< HEAD
-kernels = [vector_addition_torch, vector_addition_cuda, vector_addition_triton]
-# kernels = [swiglu_torch, swiglu_cuda, swiglu_triton]
-=======
 # kernels = [add_scalar_torch, add_scalar_cuda, add_scalar_triton]
 kernels = [add_tensor_torch, add_tensor_cuda, add_tensor_triton]
->>>>>>> eaf82d54
 
 table = []
 
