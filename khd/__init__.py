--- conflicted
+++ resolved
@@ -1,10 +1,4 @@
 from .kernel_registry import KernelRegistry
-<<<<<<< HEAD
-from .lightning_transformer import lightning_transformer_triton
-from .scattermoe import MoE_Torch, MoE_Triton
-from .swiglu import swiglu_torch, swiglu_triton
-from .vector_addition import vector_addition_cuda, vector_addition_torch, vector_addition_triton
-=======
 from .kernels import (
     MoE_Torch,
     MoE_Triton,
@@ -18,4 +12,4 @@
     swiglu_torch,
     swiglu_triton,
 )
->>>>>>> 064aa74f
+from .lightning_transformer import lightning_transformer_triton