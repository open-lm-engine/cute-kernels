--- conflicted
+++ resolved
@@ -58,13 +58,8 @@
 
 void add_scalar_forward_cuda_kernel(
     const torch::Tensor x, const float &y, torch::Tensor output, const int &num_elements, const int &BLOCK_SIZE) {
-<<<<<<< HEAD
-    AT_DISPATCH_FLOATING_TYPES_AND2(
-        at::ScalarType::Half, at::ScalarType::BFloat16, x.scalar_type(), "add_scalar_forward_cuda_kernel", ([&] {
-=======
     AT_DISPATCH_CUSTOM_FLOAT_TYPES(
-        x.scalar_type(), "add_tensor_forward_cuda_kernel", ([&] {
->>>>>>> 8e906872
+        x.scalar_type(), "add_scalar_forward_cuda_kernel", ([&] {
             const int num_elements_per_thread = get_num_elements_in_vector_dtype<scalar_t, fp32_4>();
 
             const int num_elements_per_block = BLOCK_SIZE * num_elements_per_thread;
