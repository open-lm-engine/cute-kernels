--- conflicted
+++ resolved
@@ -2,37 +2,24 @@
 import triton
 import triton.language as tl
 
-<<<<<<< HEAD
-from .....constants import LIBRARY_NAME, TORCH_VER_SUPPORTS_COMPILE
-=======
 from .....constants import LIBRARY_NAME
 from ....utils import torch_custom_op
->>>>>>> 72909ba5
 from ..kernels import group_triton_kernel, groupXtY_triton_kernel, scatter2scatter_triton_kernel
-from .....utils import requires_package
 
 
 BLOCK_M = 128
 torch._dynamo.config.capture_scalar_outputs = True
 
 
-<<<<<<< HEAD
-if requires_package("torch", TORCH_VER_SUPPORTS_COMPILE):
-    # bincount is not compilable
-    @torch.library.custom_op(f"{LIBRARY_NAME}::bincount", mutates_args={})
-    def compileable_bincount(x: torch.Tensor, minlength: int) -> torch.Tensor:
-        return x.bincount(minlength=minlength)
-=======
 # bincount is not compilable
 @torch_custom_op(f"{LIBRARY_NAME}::bincount", mutates_args={})
 def compileable_bincount(x: torch.Tensor, minlength: int) -> torch.Tensor:
     return x.bincount(minlength=minlength)
->>>>>>> 72909ba5
-
-
-    @compileable_bincount.register_fake
-    def _(x: torch.Tensor, minlength: int) -> torch.Tensor:
-        return torch.empty(minlength, dtype=torch.long, device=x.device)
+
+
+@compileable_bincount.register_fake
+def _(x: torch.Tensor, minlength: int) -> torch.Tensor:
+    return torch.empty(minlength, dtype=torch.long, device=x.device)
 
 
 def _scatter2scatter(
@@ -83,33 +70,6 @@
     )
 
 
-<<<<<<< HEAD
-if requires_package("torch", TORCH_VER_SUPPORTS_COMPILE):
-    # custom op is needed because of https://github.com/pytorch/pytorch/issues/136394
-    @torch.library.custom_op(f"{LIBRARY_NAME}::scatter2scatter", mutates_args={"out"})
-    def _scatter2scatter_compileable(
-        X: torch.Tensor,
-        W: torch.Tensor,
-        sorted_expert_idxs: torch.Tensor,
-        sorted_scattered_idxs: torch.Tensor,
-        padded_block_idxs: torch.Tensor,
-        out: torch.Tensor,
-        FAN_OUT: int,
-        x_grouped: bool = False,
-        y_grouped: bool = False,
-    ) -> None:
-        _scatter2scatter(
-            X=X,
-            W=W,
-            sorted_expert_idxs=sorted_expert_idxs,
-            sorted_scattered_idxs=sorted_scattered_idxs,
-            padded_block_idxs=padded_block_idxs,
-            out=out,
-            FAN_OUT=FAN_OUT,
-            x_grouped=x_grouped,
-            y_grouped=y_grouped,
-        )
-=======
 # custom op is needed because of https://github.com/pytorch/pytorch/issues/136394
 @torch_custom_op(f"{LIBRARY_NAME}::scatter2scatter", mutates_args={"out"})
 def _scatter2scatter_compileable(
@@ -134,7 +94,6 @@
         x_grouped=x_grouped,
         y_grouped=y_grouped,
     )
->>>>>>> 72909ba5
 
 
 def scatter2scatter(
@@ -204,20 +163,11 @@
 
 
 # custom op is needed because of https://github.com/pytorch/pytorch/issues/136394
-<<<<<<< HEAD
-if requires_package("torch", TORCH_VER_SUPPORTS_COMPILE):
-    @torch.library.custom_op(f"{LIBRARY_NAME}::group_bwd_W", mutates_args={"DW"})
-    def _group_bwd_W_compileable(
-        DY: torch.Tensor, X: torch.Tensor, expert_offsets: torch.Tensor, DW: torch.Tensor, E: int
-    ) -> None:
-        _group_bwd_W(DY=DY, X=X, expert_offsets=expert_offsets, DW=DW, E=E)
-=======
 @torch_custom_op(f"{LIBRARY_NAME}::group_bwd_W", mutates_args={"DW"})
 def _group_bwd_W_compileable(
     DY: torch.Tensor, X: torch.Tensor, expert_offsets: torch.Tensor, DW: torch.Tensor, E: int
 ) -> None:
     _group_bwd_W(DY=DY, X=X, expert_offsets=expert_offsets, DW=DW, E=E)
->>>>>>> 72909ba5
 
 
 def group_bwd_W(DY: torch.Tensor, X: torch.Tensor, expert_offsets: torch.Tensor, DW: torch.Tensor, E: int) -> None:
@@ -261,18 +211,6 @@
 
 
 # custom op is needed because of https://github.com/pytorch/pytorch/issues/136394
-<<<<<<< HEAD
-if requires_package("torch", TORCH_VER_SUPPORTS_COMPILE):
-    @torch.library.custom_op(f"{LIBRARY_NAME}::group", mutates_args={"out"})
-    def _group_compileable(
-        A: torch.Tensor,
-        sorted_expert_idxs: torch.Tensor,
-        out: torch.Tensor,
-        coeff: torch.Tensor | None = None,
-        fan_out: int = 1,
-    ) -> None:
-        _group(A=A, sorted_expert_idxs=sorted_expert_idxs, out=out, coeff=coeff, fan_out=fan_out)
-=======
 @torch_custom_op(f"{LIBRARY_NAME}::group", mutates_args={"out"})
 def _group_compileable(
     A: torch.Tensor,
@@ -282,7 +220,6 @@
     fan_out: int = 1,
 ) -> None:
     _group(A=A, sorted_expert_idxs=sorted_expert_idxs, out=out, coeff=coeff, fan_out=fan_out)
->>>>>>> 72909ba5
 
 
 def group(
