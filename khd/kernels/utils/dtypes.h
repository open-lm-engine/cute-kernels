#pragma once

#include <cuda.h>
#include <cuda_fp16.h>
#include <cuda_runtime.h>
#include <torch/extension.h>

#define AT_DISPATCH_CASE_CUSTOM_FLOAT_TYPES(...)            \
    AT_DISPATCH_CASE(at::ScalarType::Half, __VA_ARGS__)     \
    AT_DISPATCH_CASE(at::ScalarType::BFloat16, __VA_ARGS__) \
    AT_DISPATCH_CASE(at::ScalarType::Float, __VA_ARGS__)

#define AT_DISPATCH_CUSTOM_FLOAT_TYPES(TYPE, NAME, ...) \
    AT_DISPATCH_SWITCH(TYPE, NAME, AT_DISPATCH_CASE_CUSTOM_FLOAT_TYPES(__VA_ARGS__))

// define dtype aliases
using fp32 = float;
using fp32_2 = float2;
using fp32_4 = float4;

using fp16 = half;
using fp16_2 = half2;

using bf16 = __nv_bfloat16;
using bf16_2 = __nv_bfloat162;

__device__ std::tuple<uint16_t, uint16_t> get_upper_and_lower_16_bits_from_fp32(const fp32 &value) {
    uint32_t int_value = __float_as_int(value);

    uint16_t lower_16 = int_value & 0xFFFF;
    uint16_t upper_16 = int_value >> 16;

    return std::make_tuple(lower_16, upper_16);
}

__device__ fp32 get_fp32_from_upper_and_lower_16_bits(const uint16_t &upper_16, const uint16_t &lower_16) {
    uint32_t int_value = (static_cast<uint32_t>(upper_16) << 16) | lower_16;
    return __int_as_float(int_value);
}

<<<<<<< HEAD
template <typename T, typename vecT>
__host__ __device__ int get_num_elements_in_vector_dtype() {
    return sizeof(vecT) / sizeof(T);
}

=======
>>>>>>> d4a00920
// base struct for converting torch ScalarType to NVIDIA's dtype
template <typename scalar_t>
struct DType {
    using c10_dtype = scalar_t;
};

// struct for c10::Float
template <>
struct DType<fp32> {
    using c10_dtype = fp32;
    using nv_dtype = fp32;
    using nv_dtype2 = fp32_2;
    using nv_dtype4 = fp32_4;

    __device__ static fp32 upcast(const nv_dtype &value) { return value; }
    __device__ static fp32_2 upcast(const nv_dtype2 &value) { return value; }
    __device__ static fp32_4 upcast(const nv_dtype4 &value) { return value; }

    __device__ static nv_dtype downcast(const nv_dtype &value) { return value; }
    __device__ static nv_dtype2 downcast(const nv_dtype2 &value) { return value; }
    __device__ static nv_dtype4 downcast(const nv_dtype4 &value) { return value; }

    __device__ static nv_dtype2 make2(const nv_dtype &x, const nv_dtype &y) { return make_float2(x, y); }
    __device__ static nv_dtype2 make2(const nv_dtype *array) { return make_float2(array[0], array[1]); }

    __device__ static nv_dtype4 make4(const nv_dtype &x, const nv_dtype &y, const nv_dtype &z, const nv_dtype &t) {
        return make_float4(x, y, z, t);
    }
    __device__ static nv_dtype4 make4(const nv_dtype *array) {
        return make_float4(array[0], array[1], array[2], array[3]);
    }
};

// struct for c10::Half
template <>
struct DType<c10::Half> {
    using c10_dtype = c10::Half;
    using nv_dtype = fp16;
    using nv_dtype2 = fp16_2;

    __device__ static nv_dtype2 reinterpret_32_bits_as_2x16(const fp32 &value) {
        auto [lower_16, upper_16] = get_upper_and_lower_16_bits_from_fp32(value);

        nv_dtype lower_half = __ushort_as_half(lower_16);
        nv_dtype upper_half = __ushort_as_half(upper_16);

        return __halves2half2(lower_half, upper_half);
    }

    __device__ static fp32 reinterpret_2x16_as_32_bits(const nv_dtype &lower_half, const nv_dtype &upper_half) {
        uint16_t lower_16 = __half_as_short(lower_half);
        uint16_t upper_16 = __half_as_short(upper_half);

        return get_fp32_from_upper_and_lower_16_bits(upper_16, lower_16);
    }

    __device__ static fp32 reinterpret_2x16_as_32_bits(const nv_dtype2 &value) {
        nv_dtype lower_half = __low2half(value);
        nv_dtype upper_half = __high2half(value);

        return reinterpret_2x16_as_32_bits(lower_half, upper_half);
    }

    __device__ static fp32 upcast(const c10_dtype &value) { return upcast(static_cast<nv_dtype>(value)); }
    __device__ static fp32 upcast(const nv_dtype &value) { return __half2float(value); }
    __device__ static fp32_2 upcast(const nv_dtype2 &value) { return __half22float2(value); }

    __device__ static nv_dtype downcast(const fp32 &value) { return __float2half(value); }
    __device__ static nv_dtype2 downcast(const fp32_2 &value) { return __float22half2_rn(value); }

    __device__ static nv_dtype2 make2(const nv_dtype &value) { return __half2half2(value); }
    __device__ static nv_dtype2 make2(const nv_dtype &x, const nv_dtype &y) { return make_half2(x, y); }
    __device__ static nv_dtype2 make2(const nv_dtype *array) { return make_half2(array[0], array[1]); }
};

// struct for half (basically another alias for the above)
template <>
struct DType<fp16> : public DType<c10::Half> {};

// struct for c10::BFloat16
template <>
struct DType<c10::BFloat16> {
    using c10_dtype = c10::BFloat16;
    using nv_dtype = bf16;
    using nv_dtype2 = bf16_2;

    __device__ static nv_dtype2 reinterpret_32_bits_as_2x16(const fp32 &value) {
        auto [lower_16, upper_16] = get_upper_and_lower_16_bits_from_fp32(value);

        nv_dtype lower_half = __ushort_as_bfloat16(lower_16);
        nv_dtype upper_half = __ushort_as_bfloat16(upper_16);

        return __halves2bfloat162(lower_half, upper_half);
    }

    __device__ static fp32 reinterpret_2x16_as_32_bits(const nv_dtype &lower_half, const nv_dtype &upper_half) {
        uint16_t lower_16 = __bfloat16_as_short(lower_half);
        uint16_t upper_16 = __bfloat16_as_short(upper_half);

        return get_fp32_from_upper_and_lower_16_bits(upper_16, lower_16);
    }

    __device__ static fp32 reinterpret_2x16_as_32_bits(nv_dtype2 value) {
        nv_dtype lower_half = __low2bfloat16(value);
        nv_dtype upper_half = __high2bfloat16(value);

        return reinterpret_2x16_as_32_bits(lower_half, upper_half);
    }

    __device__ static fp32 upcast(const c10_dtype &value) { return upcast(static_cast<nv_dtype>(value)); }
    __device__ static fp32 upcast(const nv_dtype &value) { return __bfloat162float(value); }
    __device__ static fp32_2 upcast(const nv_dtype2 &value) { return __bfloat1622float2(value); }

    __device__ static nv_dtype downcast(const fp32 &value) { return __float2bfloat16(value); }
    __device__ static nv_dtype2 downcast(const fp32_2 &value) { return __float22bfloat162_rn(value); }

    __device__ static nv_dtype2 make2(const nv_dtype &value) { return __bfloat162bfloat162(value); }
    __device__ static nv_dtype2 make2(const nv_dtype &x, const nv_dtype &y) { return make_bfloat162(x, y); }
    __device__ static nv_dtype2 make2(const nv_dtype *array) { return make_bfloat162(array[0], array[1]); }
};

// struct for bf16 (basically another alias for the above)
template <>
struct DType<bf16> : public DType<c10::BFloat16> {};<|MERGE_RESOLUTION|>--- conflicted
+++ resolved
@@ -38,14 +38,6 @@
     return __int_as_float(int_value);
 }
 
-<<<<<<< HEAD
-template <typename T, typename vecT>
-__host__ __device__ int get_num_elements_in_vector_dtype() {
-    return sizeof(vecT) / sizeof(T);
-}
-
-=======
->>>>>>> d4a00920
 // base struct for converting torch ScalarType to NVIDIA's dtype
 template <typename scalar_t>
 struct DType {
