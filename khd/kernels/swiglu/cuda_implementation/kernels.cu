--- conflicted
+++ resolved
@@ -15,13 +15,8 @@
     const int64_t thread_id = get_global_thread_id();
     const int vector_instruction_width = sizeof(fp32_4) / sizeof(scalar_t);
 
-<<<<<<< HEAD
-    const int start = thread_id * num_elements_per_thread;
-    const int end = (thread_id + 1) * num_elements_per_thread - 1;  // inclusive of last element
-=======
     const int64_t start = thread_id * vector_instruction_width;
     const int64_t end = (thread_id + 1) * vector_instruction_width - 1;  // inclusive of last element
->>>>>>> d4a00920
 
     using dtype = DType<scalar_t>;
     using T = typename dtype::nv_dtype;
