--- conflicted
+++ resolved
@@ -26,12 +26,8 @@
         activation_function: str,
         relu_negative_slope: float | None,
         BLOCK_SIZE_B_forward: int,
-<<<<<<< HEAD
         BLOCK_SIZE_N_forward: int,
-        BLOCK_SIZE_B_backward: int,
         BLOCK_SIZE_N_backward: int,
-=======
->>>>>>> 530b9c24
     ) -> torch.Tensor:
         assert activation_function in ["leaky_relu", "sigmoid", "tanh"]
         assert input.dim() in [3, 4]
@@ -99,11 +95,7 @@
         ctx.gradient_clipping = gradient_clipping
         ctx.activation_function = activation_function
         ctx.relu_negative_slope = relu_negative_slope
-<<<<<<< HEAD
-        ctx.BLOCK_SIZE_B_backward = BLOCK_SIZE_B_backward
         ctx.BLOCK_SIZE_N_backward = BLOCK_SIZE_N_backward
-=======
->>>>>>> 530b9c24
 
         return output
 
@@ -114,8 +106,6 @@
         input_grad = torch.empty_like(output)
         weight_grad = torch.empty_like(weight)
 
-<<<<<<< HEAD
-        BLOCK_SIZE_B = ctx.BLOCK_SIZE_B_backward
         BLOCK_SIZE_N = ctx.BLOCK_SIZE_N_backward
         gradient_clipping = ctx.gradient_clipping
         activation_function = ctx.activation_function
@@ -134,7 +124,6 @@
                     gradient_clipping=gradient_clipping,
                     activation_function=activation_function,
                     relu_negative_slope=relu_negative_slope,
-                    BLOCK_SIZE_B=BLOCK_SIZE_B,
                     BLOCK_SIZE_N=BLOCK_SIZE_N,
                 )
             else:
@@ -151,7 +140,6 @@
                     gradient_clipping=gradient_clipping,
                     activation_function=activation_function,
                     relu_negative_slope=relu_negative_slope,
-                    BLOCK_SIZE_B=BLOCK_SIZE_B,
                 )
             else:
                 rnn_varlen_backward_triton(
@@ -167,47 +155,9 @@
                     gradient_clipping=gradient_clipping,
                     activation_function=activation_function,
                     relu_negative_slope=relu_negative_slope,
-                    BLOCK_SIZE_B=BLOCK_SIZE_B,
-                )
-
-        return input_grad, weight_grad, *[None] * 10
-=======
-        gradient_clipping = ctx.gradient_clipping
-        activation_function = ctx.activation_function
-        relu_negative_slope = ctx.relu_negative_slope
-
-        if cu_seqlens is None:
-            rnn_backward_triton(
-                weight=weight,
-                output=output,
-                input_state=input_state,
-                output_grad=output_grad,
-                input_grad=input_grad,
-                weight_grad=weight_grad,
-                gradient_clipping=gradient_clipping,
-                activation_function=activation_function,
-                relu_negative_slope=relu_negative_slope,
-            )
-        else:
-            is_max_seqlen_tensor = isinstance(max_seqlen, torch.Tensor)
-
-            rnn_varlen_backward_triton(
-                weight=weight,
-                output=output,
-                input_state=input_state,
-                output_grad=output_grad,
-                input_grad=input_grad,
-                weight_grad=weight_grad,
-                cu_seqlens=cu_seqlens,
-                max_seqlen_tensor=max_seqlen if is_max_seqlen_tensor else None,
-                max_seqlen=None if is_max_seqlen_tensor else max_seqlen,
-                gradient_clipping=gradient_clipping,
-                activation_function=activation_function,
-                relu_negative_slope=relu_negative_slope,
-            )
-
-        return input_grad, weight_grad, *[None] * 7
->>>>>>> 530b9c24
+                )
+
+        return input_grad, weight_grad, *[None] * 9
 
 
 def rnn_cute(
@@ -221,12 +171,8 @@
     relu_negative_slope: float | None = None,
     *,
     BLOCK_SIZE_B_forward: int = 32,
-<<<<<<< HEAD
     BLOCK_SIZE_N_forward: int = 32,
-    BLOCK_SIZE_B_backward: int = 32,
     BLOCK_SIZE_N_backward: int = 32,
-=======
->>>>>>> 530b9c24
 ) -> torch.Tensor:
     """computes multihead RNN recurrent update over the sequence length: tanh(`input_state` @ `weight` + `input`)
 
@@ -244,15 +190,10 @@
         relu_negative_slope (float): negative slope for leaky_relu. Defaults to "tanh".
         BLOCK_SIZE_B_forward (int, optional): block size for forward along batch dimension for forward. Defaults to
             32.
-<<<<<<< HEAD
         BLOCK_SIZE_N_forward (int, optional): block size for forward along num_heads dimension for forward, only used if
             head_dim is 1. Defaults to 32.
-        BLOCK_SIZE_B_backward (int, optional): block size for backward along batch dimension for backward. Defaults to
-            32.
         BLOCK_SIZE_N_backward (int, optional): block size for backward along num_heads dimension for forward, only used if
             head_dim is 1. Defaults to 32.
-=======
->>>>>>> 530b9c24
 
     Returns:
         torch.Tensor: output tensor of shape (B, S, N, H)
@@ -268,10 +209,6 @@
         activation_function,
         relu_negative_slope,
         BLOCK_SIZE_B_forward,
-<<<<<<< HEAD
         BLOCK_SIZE_N_forward,
-        BLOCK_SIZE_B_backward,
         BLOCK_SIZE_N_backward,
-=======
->>>>>>> 530b9c24
     )