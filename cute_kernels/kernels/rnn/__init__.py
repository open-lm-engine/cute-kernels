import torch

<<<<<<< HEAD
from ...math import ceil_divide, get_next_power_of_2
=======
>>>>>>> 25f5a004
from ...utils import ensure_contiguous
from .torch_implementation import rnn_torch
from .triton_implementation import _rnn_backward_triton_kernel, _rnn_forward_triton_kernel


class _RNN_Cute(torch.autograd.Function):
    @staticmethod
    @ensure_contiguous
    def forward(
<<<<<<< HEAD
        ctx, input: torch.Tensor, weight: torch.Tensor, input_state: torch.Tensor | None
=======
        ctx,
        input: torch.Tensor,
        weight: torch.Tensor,
        input_state: torch.Tensor | None,
        gradient_clipping: float | None,
>>>>>>> 25f5a004
    ) -> tuple[torch.Tensor, torch.Tensor]:
        if gradient_clipping is not None:
            assert gradient_clipping > 0, "gradient_clipping should be a positive number"

        BLOCK_SIZE_B = 32
        output = torch.empty_like(input)
        B, S, N, H = input.size()

<<<<<<< HEAD
        BLOCK_SIZE_B = 32
        BLOCK_SIZE_H = get_next_power_of_2(H)
        BLOCK_SIZE_H = max(16, BLOCK_SIZE_H)

        with torch.cuda.device(input.device):
            _rnn_forward_triton_kernel[ceil_divide(B, BLOCK_SIZE_B), N](
                input_ptr=input,
                input_stride_b=input.stride(0),
                input_stride_s=input.stride(1),
                input_stride_n=input.stride(2),
                weight_ptr=weight,
                weight_stride_n=weight.stride(0),
                weight_stride_h=weight.stride(1),
                has_input_state=input_state is not None,
                input_state_ptr=input_state,
                output_ptr=output,
                B=B,
                S=S,
                H=H,
                allow_tf32=True,
                BLOCK_SIZE_B=BLOCK_SIZE_B,
                BLOCK_SIZE_H=BLOCK_SIZE_H,
            )

        ctx.save_for_backward(weight, output, input_state)
=======
        rnn_forward_triton(
            input=input,
            weight=weight,
            output=output,
            input_state=input_state,
            allow_tf32=True,
            BLOCK_SIZE_B=BLOCK_SIZE_B,
        )

        ctx.save_for_backward(weight, output, input_state)
        ctx.gradient_clipping = gradient_clipping
>>>>>>> 25f5a004

        return output

    @staticmethod
    @ensure_contiguous
    def backward(ctx, output_grad: torch.Tensor) -> tuple[torch.Tensor]:
        weight, output, input_state = ctx.saved_tensors
        input_grad = torch.empty_like(output)
        weight_grad = torch.empty_like(weight)

<<<<<<< HEAD
        B, S, N, H = output.size()

        BLOCK_SIZE_B = 32
        BLOCK_SIZE_H = get_next_power_of_2(H)
        BLOCK_SIZE_H = max(16, BLOCK_SIZE_H)

        with torch.cuda.device(output.device):
            _rnn_backward_triton_kernel[ceil_divide(B, BLOCK_SIZE_B), N](
                weight_ptr=weight,
                weight_stride_n=weight.stride(0),
                weight_stride_h=weight.stride(1),
                output_ptr=output,
                has_input_state=input_state is not None,
                input_state_ptr=input_state,
                input_state_stride_b=None if input_state is None else input_state.stride(0),
                input_state_stride_n=None if input_state is None else input_state.stride(1),
                output_stride_b=output.stride(0),
                output_stride_s=output.stride(1),
                output_stride_n=output.stride(2),
                output_grad_ptr=output_grad,
                input_grad_ptr=input_grad,
                weight_grad_ptr=weight_grad,
                B=B,
                S=S,
                H=H,
                allow_tf32=True,
                BLOCK_SIZE_B=BLOCK_SIZE_B,
                BLOCK_SIZE_H=BLOCK_SIZE_H,
            )
=======
        BLOCK_SIZE_B = 32

        rnn_backward_triton(
            weight=weight,
            output=output,
            input_state=input_state,
            output_grad=output_grad,
            input_grad=input_grad,
            weight_grad=weight_grad,
            gradient_clipping=ctx.gradient_clipping,
            allow_tf32=True,
            BLOCK_SIZE_B=BLOCK_SIZE_B,
        )
>>>>>>> 25f5a004

        return input_grad, weight_grad, None


<<<<<<< HEAD
def rnn_cute(input: torch.Tensor, weight: torch.Tensor, input_state: torch.Tensor | None = None) -> torch.Tensor:
    return _RNN_Cute.apply(input, weight, input_state)
=======
def rnn_cute(
    input: torch.Tensor,
    weight: torch.Tensor,
    input_state: torch.Tensor | None = None,
    gradient_clipping: float | None = None,
) -> torch.Tensor:
    return _RNN_Cute.apply(input, weight, input_state, gradient_clipping)
>>>>>>> 25f5a004
<|MERGE_RESOLUTION|>--- conflicted
+++ resolved
@@ -1,9 +1,6 @@
 import torch
 
-<<<<<<< HEAD
 from ...math import ceil_divide, get_next_power_of_2
-=======
->>>>>>> 25f5a004
 from ...utils import ensure_contiguous
 from .torch_implementation import rnn_torch
 from .triton_implementation import _rnn_backward_triton_kernel, _rnn_forward_triton_kernel
@@ -13,24 +10,18 @@
     @staticmethod
     @ensure_contiguous
     def forward(
-<<<<<<< HEAD
-        ctx, input: torch.Tensor, weight: torch.Tensor, input_state: torch.Tensor | None
-=======
         ctx,
         input: torch.Tensor,
         weight: torch.Tensor,
         input_state: torch.Tensor | None,
         gradient_clipping: float | None,
->>>>>>> 25f5a004
     ) -> tuple[torch.Tensor, torch.Tensor]:
         if gradient_clipping is not None:
             assert gradient_clipping > 0, "gradient_clipping should be a positive number"
 
-        BLOCK_SIZE_B = 32
         output = torch.empty_like(input)
         B, S, N, H = input.size()
 
-<<<<<<< HEAD
         BLOCK_SIZE_B = 32
         BLOCK_SIZE_H = get_next_power_of_2(H)
         BLOCK_SIZE_H = max(16, BLOCK_SIZE_H)
@@ -56,19 +47,6 @@
             )
 
         ctx.save_for_backward(weight, output, input_state)
-=======
-        rnn_forward_triton(
-            input=input,
-            weight=weight,
-            output=output,
-            input_state=input_state,
-            allow_tf32=True,
-            BLOCK_SIZE_B=BLOCK_SIZE_B,
-        )
-
-        ctx.save_for_backward(weight, output, input_state)
-        ctx.gradient_clipping = gradient_clipping
->>>>>>> 25f5a004
 
         return output
 
@@ -79,7 +57,6 @@
         input_grad = torch.empty_like(output)
         weight_grad = torch.empty_like(weight)
 
-<<<<<<< HEAD
         B, S, N, H = output.size()
 
         BLOCK_SIZE_B = 32
@@ -109,34 +86,14 @@
                 BLOCK_SIZE_B=BLOCK_SIZE_B,
                 BLOCK_SIZE_H=BLOCK_SIZE_H,
             )
-=======
-        BLOCK_SIZE_B = 32
-
-        rnn_backward_triton(
-            weight=weight,
-            output=output,
-            input_state=input_state,
-            output_grad=output_grad,
-            input_grad=input_grad,
-            weight_grad=weight_grad,
-            gradient_clipping=ctx.gradient_clipping,
-            allow_tf32=True,
-            BLOCK_SIZE_B=BLOCK_SIZE_B,
-        )
->>>>>>> 25f5a004
 
         return input_grad, weight_grad, None
 
 
-<<<<<<< HEAD
-def rnn_cute(input: torch.Tensor, weight: torch.Tensor, input_state: torch.Tensor | None = None) -> torch.Tensor:
-    return _RNN_Cute.apply(input, weight, input_state)
-=======
 def rnn_cute(
     input: torch.Tensor,
     weight: torch.Tensor,
     input_state: torch.Tensor | None = None,
     gradient_clipping: float | None = None,
 ) -> torch.Tensor:
-    return _RNN_Cute.apply(input, weight, input_state, gradient_clipping)
->>>>>>> 25f5a004
+    return _RNN_Cute.apply(input, weight, input_state, gradient_clipping)