import torch
import triton
import triton.language as tl

from ....constants import LIBRARY_NAME
from ....math import ceil_divide, get_next_power_of_2
from ....triton_math import clamp
from ....utils import cute_op


@triton.jit
def _tanh_backward(y):
    dtype = y.dtype

    y = y.to(tl.float32)
    y = 1 - y * y
    y = y.to(dtype)

    return y


@triton.jit
def rnn_backward_triton_kernel(
    weight_ptr,
    weight_stride_n,
    weight_stride_h,
    output_ptr,
    output_stride_b,
    output_stride_s,
    output_stride_n,
    has_input_state: tl.constexpr,
    input_state_ptr,
    input_state_stride_b,
    input_state_stride_n,
    output_grad_ptr,
    input_grad_ptr,
    weight_grad_ptr,
    has_gradient_clipping: tl.constexpr,
    gradient_clipping,
    B,
    S,
    H,
<<<<<<< HEAD
    BLOCK_SIZE_B: tl.constexpr,
    BLOCK_SIZE_H: tl.constexpr,
):
    pid_b = tl.program_id(axis=0)
    pid_n = tl.program_id(axis=1)

    indices_b = pid_b * BLOCK_SIZE_B + tl.arange(0, BLOCK_SIZE_B)
    indices_h = tl.arange(0, BLOCK_SIZE_H)

    mask_b = indices_b < B
    mask_h = indices_h < H
    mask_bh = mask_b[:, None] & mask_h[None, :]

    input_state_grad = tl.zeros((BLOCK_SIZE_B, BLOCK_SIZE_H), dtype=weight_ptr.dtype.element_ty)
    weight_grad = tl.zeros((BLOCK_SIZE_H, BLOCK_SIZE_H), dtype=tl.float32)

    weight_ptrs = weight_ptr + pid_n * weight_stride_n + indices_h[:, None] * weight_stride_h + indices_h[None, :]
    weight = tl.load(weight_ptrs, mask=mask_h[:, None] & mask_h[None, :], other=0)

    indices = (
        indices_b[:, None] * output_stride_b + (S - 1) * output_stride_s + pid_n * output_stride_n + indices_h[None, :]
    )

    output_ptrs = output_ptr + indices
    output = tl.load(output_ptrs, mask=mask_bh, other=0)

    for s in range(S - 1, -1, -1):
        output_grad_ptrs = output_grad_ptr + indices
        output_grad = tl.load(output_grad_ptrs, mask=mask_bh, other=0)

        if has_gradient_clipping:
            input_state_grad = clamp(input_state_grad, min_value=-gradient_clipping, max_value=gradient_clipping)

        input_grad = (output_grad + input_state_grad) * _tanh_backward(output)

        input_grad_ptrs = input_grad_ptr + indices
        tl.store(input_grad_ptrs, input_grad, mask=mask_bh)

        input_state_grad = tl.dot(input_grad, weight.T, allow_tf32=True).to(input_state_grad.dtype)

        if s == 0:
            if has_input_state:
                output_ptrs = (
                    input_state_ptr
                    + indices_b[:, None] * input_state_stride_b
                    + pid_n * input_state_stride_n
                    + indices_h[None, :]
                )
                output_prev = tl.load(output_ptrs, mask=mask_bh, other=0)
            else:
                output_prev = tl.zeros((BLOCK_SIZE_B, BLOCK_SIZE_H), dtype=weight.dtype)
        else:
            output_ptrs -= output_stride_s
            output_prev = tl.load(output_ptrs, mask=mask_bh, other=0)

        weight_grad = tl.dot(output_prev.T, input_grad, weight_grad, allow_tf32=True)
        output = output_prev

        indices -= output_stride_s

    weight_grad_ptrs = (
        weight_grad_ptr + pid_n * weight_stride_n + indices_h[:, None] * weight_stride_h + indices_h[None, :]
    )
    tl.store(weight_grad_ptrs, weight_grad, mask=mask_h[:, None] & mask_h[None, :])


@triton.jit
def rnn_varlen_backward_triton(
    weight_ptr,
    weight_stride_n,
    weight_stride_h,
    output_ptr,
    has_input_state: tl.constexpr,
    input_state_ptr,
    input_state_stride_b,
    input_state_stride_n,
    output_stride_b,
    output_stride_s,
    output_stride_n,
    output_grad_ptr,
    input_grad_ptr,
    weight_grad_ptr,
    has_gradient_clipping: tl.constexpr,
    gradient_clipping,
    B,
    S,
    H,
    allow_tf32: tl.constexpr,
=======
>>>>>>> 0396585c
    BLOCK_SIZE_B: tl.constexpr,
    BLOCK_SIZE_H: tl.constexpr,
):
    pid_b = tl.program_id(axis=0)
    pid_n = tl.program_id(axis=1)

    indices_b = pid_b * BLOCK_SIZE_B + tl.arange(0, BLOCK_SIZE_B)
    indices_h = tl.arange(0, BLOCK_SIZE_H)

    mask_b = indices_b < B
    mask_h = indices_h < H
    mask_bh = mask_b[:, None] & mask_h[None, :]

    input_state_grad = tl.zeros((BLOCK_SIZE_B, BLOCK_SIZE_H), dtype=weight_ptr.dtype.element_ty)
    weight_grad = tl.zeros((BLOCK_SIZE_H, BLOCK_SIZE_H), dtype=tl.float32)

    weight_ptrs = weight_ptr + pid_n * weight_stride_n + indices_h[:, None] * weight_stride_h + indices_h[None, :]
    weight = tl.load(weight_ptrs, mask=mask_h[:, None] & mask_h[None, :], other=0)

    indices = (
        indices_b[:, None] * output_stride_b + (S - 1) * output_stride_s + pid_n * output_stride_n + indices_h[None, :]
    )

    output_ptrs = output_ptr + indices
    output = tl.load(output_ptrs, mask=mask_bh, other=0)

    # backward counting reduces 1 instruction since we need to compare s == 0, otherwise we have to compare s == S - 1
    for s in range(S - 1, -1, -1):
        output_grad_ptrs = output_grad_ptr + indices
        output_grad = tl.load(output_grad_ptrs, mask=mask_bh, other=0)

        if has_gradient_clipping:
            input_state_grad = clamp(input_state_grad, min_value=-gradient_clipping, max_value=gradient_clipping)

        input_grad = (output_grad + input_state_grad) * _tanh_backward(output)

        input_grad_ptrs = input_grad_ptr + indices
        tl.store(input_grad_ptrs, input_grad, mask=mask_bh)

        input_state_grad = tl.dot(input_grad, weight.T, allow_tf32=True).to(input_state_grad.dtype)

        if s == 0:
            if has_input_state:
                output_ptrs = (
                    input_state_ptr
                    + indices_b[:, None] * input_state_stride_b
                    + pid_n * input_state_stride_n
                    + indices_h[None, :]
                )
                output_prev = tl.load(output_ptrs, mask=mask_bh, other=0)
            else:
                output_prev = tl.zeros((BLOCK_SIZE_B, BLOCK_SIZE_H), dtype=weight.dtype)
        else:
            output_ptrs -= output_stride_s
            output_prev = tl.load(output_ptrs, mask=mask_bh, other=0)

        weight_grad = tl.dot(output_prev.T, input_grad, weight_grad, allow_tf32=True)
        output = output_prev

        indices -= output_stride_s

    weight_grad_ptrs = (
        weight_grad_ptr + pid_n * weight_stride_n + indices_h[:, None] * weight_stride_h + indices_h[None, :]
    )
    tl.store(weight_grad_ptrs, weight_grad, mask=mask_h[:, None] & mask_h[None, :])


@cute_op(f"{LIBRARY_NAME}::rnn_backward_triton", mutates_args={"input_grad", "weight_grad"})
def rnn_backward_triton(
    weight: torch.Tensor,
    output: torch.Tensor,
    input_state: torch.Tensor | None,
    output_grad: torch.Tensor,
    input_grad: torch.Tensor,
    weight_grad: torch.Tensor,
    gradient_clipping: float | None,
    BLOCK_SIZE_B: int,
) -> None:
    B, S, N, H = output.size()

    BLOCK_SIZE_H = get_next_power_of_2(H)
    BLOCK_SIZE_H = max(16, BLOCK_SIZE_H)

    with torch.device(output.device):
        rnn_backward_triton_kernel[ceil_divide(B, BLOCK_SIZE_B), N](
            weight_ptr=weight,
            weight_stride_n=weight.stride(0),
            weight_stride_h=weight.stride(1),
            output_ptr=output,
            output_stride_b=output.stride(0),
            output_stride_s=output.stride(1),
            output_stride_n=output.stride(2),
            has_input_state=input_state is not None,
            input_state_ptr=input_state,
            input_state_stride_b=None if input_state is None else input_state.stride(0),
            input_state_stride_n=None if input_state is None else input_state.stride(1),
            output_grad_ptr=output_grad,
            input_grad_ptr=input_grad,
            weight_grad_ptr=weight_grad,
            has_gradient_clipping=gradient_clipping is not None,
            gradient_clipping=gradient_clipping,
            B=B,
            S=S,
            H=H,
            BLOCK_SIZE_B=BLOCK_SIZE_B,
            BLOCK_SIZE_H=BLOCK_SIZE_H,
        )<|MERGE_RESOLUTION|>--- conflicted
+++ resolved
@@ -1,11 +1,7 @@
-import torch
 import triton
 import triton.language as tl
 
-from ....constants import LIBRARY_NAME
-from ....math import ceil_divide, get_next_power_of_2
 from ....triton_math import clamp
-from ....utils import cute_op
 
 
 @triton.jit
@@ -40,97 +36,6 @@
     B,
     S,
     H,
-<<<<<<< HEAD
-    BLOCK_SIZE_B: tl.constexpr,
-    BLOCK_SIZE_H: tl.constexpr,
-):
-    pid_b = tl.program_id(axis=0)
-    pid_n = tl.program_id(axis=1)
-
-    indices_b = pid_b * BLOCK_SIZE_B + tl.arange(0, BLOCK_SIZE_B)
-    indices_h = tl.arange(0, BLOCK_SIZE_H)
-
-    mask_b = indices_b < B
-    mask_h = indices_h < H
-    mask_bh = mask_b[:, None] & mask_h[None, :]
-
-    input_state_grad = tl.zeros((BLOCK_SIZE_B, BLOCK_SIZE_H), dtype=weight_ptr.dtype.element_ty)
-    weight_grad = tl.zeros((BLOCK_SIZE_H, BLOCK_SIZE_H), dtype=tl.float32)
-
-    weight_ptrs = weight_ptr + pid_n * weight_stride_n + indices_h[:, None] * weight_stride_h + indices_h[None, :]
-    weight = tl.load(weight_ptrs, mask=mask_h[:, None] & mask_h[None, :], other=0)
-
-    indices = (
-        indices_b[:, None] * output_stride_b + (S - 1) * output_stride_s + pid_n * output_stride_n + indices_h[None, :]
-    )
-
-    output_ptrs = output_ptr + indices
-    output = tl.load(output_ptrs, mask=mask_bh, other=0)
-
-    for s in range(S - 1, -1, -1):
-        output_grad_ptrs = output_grad_ptr + indices
-        output_grad = tl.load(output_grad_ptrs, mask=mask_bh, other=0)
-
-        if has_gradient_clipping:
-            input_state_grad = clamp(input_state_grad, min_value=-gradient_clipping, max_value=gradient_clipping)
-
-        input_grad = (output_grad + input_state_grad) * _tanh_backward(output)
-
-        input_grad_ptrs = input_grad_ptr + indices
-        tl.store(input_grad_ptrs, input_grad, mask=mask_bh)
-
-        input_state_grad = tl.dot(input_grad, weight.T, allow_tf32=True).to(input_state_grad.dtype)
-
-        if s == 0:
-            if has_input_state:
-                output_ptrs = (
-                    input_state_ptr
-                    + indices_b[:, None] * input_state_stride_b
-                    + pid_n * input_state_stride_n
-                    + indices_h[None, :]
-                )
-                output_prev = tl.load(output_ptrs, mask=mask_bh, other=0)
-            else:
-                output_prev = tl.zeros((BLOCK_SIZE_B, BLOCK_SIZE_H), dtype=weight.dtype)
-        else:
-            output_ptrs -= output_stride_s
-            output_prev = tl.load(output_ptrs, mask=mask_bh, other=0)
-
-        weight_grad = tl.dot(output_prev.T, input_grad, weight_grad, allow_tf32=True)
-        output = output_prev
-
-        indices -= output_stride_s
-
-    weight_grad_ptrs = (
-        weight_grad_ptr + pid_n * weight_stride_n + indices_h[:, None] * weight_stride_h + indices_h[None, :]
-    )
-    tl.store(weight_grad_ptrs, weight_grad, mask=mask_h[:, None] & mask_h[None, :])
-
-
-@triton.jit
-def rnn_varlen_backward_triton(
-    weight_ptr,
-    weight_stride_n,
-    weight_stride_h,
-    output_ptr,
-    has_input_state: tl.constexpr,
-    input_state_ptr,
-    input_state_stride_b,
-    input_state_stride_n,
-    output_stride_b,
-    output_stride_s,
-    output_stride_n,
-    output_grad_ptr,
-    input_grad_ptr,
-    weight_grad_ptr,
-    has_gradient_clipping: tl.constexpr,
-    gradient_clipping,
-    B,
-    S,
-    H,
-    allow_tf32: tl.constexpr,
-=======
->>>>>>> 0396585c
     BLOCK_SIZE_B: tl.constexpr,
     BLOCK_SIZE_H: tl.constexpr,
 ):
@@ -198,43 +103,88 @@
     tl.store(weight_grad_ptrs, weight_grad, mask=mask_h[:, None] & mask_h[None, :])
 
 
-@cute_op(f"{LIBRARY_NAME}::rnn_backward_triton", mutates_args={"input_grad", "weight_grad"})
-def rnn_backward_triton(
-    weight: torch.Tensor,
-    output: torch.Tensor,
-    input_state: torch.Tensor | None,
-    output_grad: torch.Tensor,
-    input_grad: torch.Tensor,
-    weight_grad: torch.Tensor,
-    gradient_clipping: float | None,
-    BLOCK_SIZE_B: int,
-) -> None:
-    B, S, N, H = output.size()
+@triton.jit
+def rnn_varlen_backward_triton(
+    weight_ptr,
+    weight_stride_n,
+    weight_stride_h,
+    output_ptr,
+    has_input_state: tl.constexpr,
+    input_state_ptr,
+    input_state_stride_b,
+    input_state_stride_n,
+    output_stride_b,
+    output_stride_s,
+    output_stride_n,
+    output_grad_ptr,
+    input_grad_ptr,
+    weight_grad_ptr,
+    has_gradient_clipping: tl.constexpr,
+    gradient_clipping,
+    B,
+    S,
+    H,
+    BLOCK_SIZE_B: tl.constexpr,
+    BLOCK_SIZE_H: tl.constexpr,
+):
+    pid_b = tl.program_id(axis=0)
+    pid_n = tl.program_id(axis=1)
 
-    BLOCK_SIZE_H = get_next_power_of_2(H)
-    BLOCK_SIZE_H = max(16, BLOCK_SIZE_H)
+    indices_b = pid_b * BLOCK_SIZE_B + tl.arange(0, BLOCK_SIZE_B)
+    indices_h = tl.arange(0, BLOCK_SIZE_H)
 
-    with torch.device(output.device):
-        rnn_backward_triton_kernel[ceil_divide(B, BLOCK_SIZE_B), N](
-            weight_ptr=weight,
-            weight_stride_n=weight.stride(0),
-            weight_stride_h=weight.stride(1),
-            output_ptr=output,
-            output_stride_b=output.stride(0),
-            output_stride_s=output.stride(1),
-            output_stride_n=output.stride(2),
-            has_input_state=input_state is not None,
-            input_state_ptr=input_state,
-            input_state_stride_b=None if input_state is None else input_state.stride(0),
-            input_state_stride_n=None if input_state is None else input_state.stride(1),
-            output_grad_ptr=output_grad,
-            input_grad_ptr=input_grad,
-            weight_grad_ptr=weight_grad,
-            has_gradient_clipping=gradient_clipping is not None,
-            gradient_clipping=gradient_clipping,
-            B=B,
-            S=S,
-            H=H,
-            BLOCK_SIZE_B=BLOCK_SIZE_B,
-            BLOCK_SIZE_H=BLOCK_SIZE_H,
-        )+    mask_b = indices_b < B
+    mask_h = indices_h < H
+    mask_bh = mask_b[:, None] & mask_h[None, :]
+
+    input_state_grad = tl.zeros((BLOCK_SIZE_B, BLOCK_SIZE_H), dtype=weight_ptr.dtype.element_ty)
+    weight_grad = tl.zeros((BLOCK_SIZE_H, BLOCK_SIZE_H), dtype=tl.float32)
+
+    weight_ptrs = weight_ptr + pid_n * weight_stride_n + indices_h[:, None] * weight_stride_h + indices_h[None, :]
+    weight = tl.load(weight_ptrs, mask=mask_h[:, None] & mask_h[None, :], other=0)
+
+    indices = (
+        indices_b[:, None] * output_stride_b + (S - 1) * output_stride_s + pid_n * output_stride_n + indices_h[None, :]
+    )
+
+    output_ptrs = output_ptr + indices
+    output = tl.load(output_ptrs, mask=mask_bh, other=0)
+
+    for s in range(S - 1, -1, -1):
+        output_grad_ptrs = output_grad_ptr + indices
+        output_grad = tl.load(output_grad_ptrs, mask=mask_bh, other=0)
+
+        if has_gradient_clipping:
+            input_state_grad = clamp(input_state_grad, min_value=-gradient_clipping, max_value=gradient_clipping)
+
+        input_grad = (output_grad + input_state_grad) * _tanh_backward(output)
+
+        input_grad_ptrs = input_grad_ptr + indices
+        tl.store(input_grad_ptrs, input_grad, mask=mask_bh)
+
+        input_state_grad = tl.dot(input_grad, weight.T, allow_tf32=True).to(input_state_grad.dtype)
+
+        if s == 0:
+            if has_input_state:
+                output_ptrs = (
+                    input_state_ptr
+                    + indices_b[:, None] * input_state_stride_b
+                    + pid_n * input_state_stride_n
+                    + indices_h[None, :]
+                )
+                output_prev = tl.load(output_ptrs, mask=mask_bh, other=0)
+            else:
+                output_prev = tl.zeros((BLOCK_SIZE_B, BLOCK_SIZE_H), dtype=weight.dtype)
+        else:
+            output_ptrs -= output_stride_s
+            output_prev = tl.load(output_ptrs, mask=mask_bh, other=0)
+
+        weight_grad = tl.dot(output_prev.T, input_grad, weight_grad, allow_tf32=True)
+        output = output_prev
+
+        indices -= output_stride_s
+
+    weight_grad_ptrs = (
+        weight_grad_ptr + pid_n * weight_stride_n + indices_h[:, None] * weight_stride_h + indices_h[None, :]
+    )
+    tl.store(weight_grad_ptrs, weight_grad, mask=mask_h[:, None] & mask_h[None, :])