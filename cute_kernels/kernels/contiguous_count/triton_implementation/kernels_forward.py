--- conflicted
+++ resolved
@@ -29,27 +29,4 @@
             equal = (x[:, None] == indices_c[None, :]).to(tl.uint32)
             counts += tl.sum(equal, axis=0)
 
-<<<<<<< HEAD
-        tl.atomic_add(output_ptr + indices_c, counts, mask=mask_c)
-
-
-@cute_op(f"{LIBRARY_NAME}::{_KERNEL_NAME}", mutates_args={"output"})
-def contiguous_count_triton(x: torch.Tensor, output: torch.Tensor, size: int, BLOCK_SIZE_B: int) -> None:
-    B = x.numel()
-    BLOCK_SIZE_C = get_next_power_of_2(size)
-
-    sm_count = get_sm_count(x.device)
-    num_programs = min(sm_count, ceil_divide(B, BLOCK_SIZE_B))
-
-    with torch.device(x.device):
-        contiguous_count_triton_kernel[(num_programs,)](
-            x_ptr=x,
-            output_ptr=output,
-            B=B,
-            C=size,
-            BLOCK_SIZE_B=BLOCK_SIZE_B,
-            BLOCK_SIZE_C=BLOCK_SIZE_C,
-        )
-=======
-        tl.atomic_add(output_ptr + indices_c, counts, mask=mask_c)
->>>>>>> 6ef14dea
+        tl.atomic_add(output_ptr + indices_c, counts, mask=mask_c)