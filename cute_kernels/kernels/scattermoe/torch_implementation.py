--- conflicted
+++ resolved
@@ -3,8 +3,6 @@
 import torch
 import torch.nn as nn
 import torch.nn.functional as F
-
-from ..continuous_count import continuous_count_cute
 
 
 class Experts_Torch(nn.Module):
@@ -174,11 +172,7 @@
         selected_experts = selected_experts.flatten()
         # selected_experts -> (total_q * top_k)
 
-<<<<<<< HEAD
         expert_frequency = selected_experts.bincount(minlength=self.num_experts)
-=======
-        expert_frequency = continuous_count_cute(x=selected_experts, size=self.num_experts)
->>>>>>> 74d719f9
         # expert_frequency -> (num_experts)
 
         index_sorted_experts = selected_experts.argsort()
