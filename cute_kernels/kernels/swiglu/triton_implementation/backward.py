import torch
import triton
import triton.language as tl

from ....constants import LIBRARY_NAME
from ....math import ceil_divide
from ....triton_math import sigmoid
from ....utils import cute_op


@triton.jit
def _swiglu_backward(gate_ptr, up_ptr, output_grad_ptr, gate_grad_ptr, up_grad_ptr, indices, mask):
    gate = tl.load(gate_ptr + indices, mask=mask).to(tl.float32)
    up = tl.load(up_ptr + indices, mask=mask)
    output_grad = tl.load(output_grad_ptr + indices, mask=mask)

    gate_sigmoid = sigmoid(gate)
    gate_silu = gate * gate_sigmoid

    gate_grad = output_grad * up * (gate_sigmoid + gate_silu * (1 - gate_sigmoid))
    up_grad = output_grad * gate_silu

    tl.store(gate_grad_ptr + indices, gate_grad, mask=mask)
    tl.store(up_grad_ptr + indices, up_grad, mask=mask)


<<<<<<< HEAD
@triton.jit
def swiglu_backward_triton(gate_ptr, up_ptr, output_grad_ptr, gate_grad_ptr, up_grad_ptr, N, BLOCK_SIZE: tl.constexpr):
    BLOCK_ID = tl.program_id(axis=0)
    NUM_BLOCKS = tl.num_programs(axis=0)

    indices = BLOCK_ID * BLOCK_SIZE + tl.arange(0, BLOCK_SIZE)

    if BLOCK_ID < NUM_BLOCKS - 1:
        _swiglu_backward(
            gate_ptr=gate_ptr,
            up_ptr=up_ptr,
            output_grad_ptr=output_grad_ptr,
            gate_grad_ptr=gate_grad_ptr,
            up_grad_ptr=up_grad_ptr,
            indices=indices,
            mask=None,
        )
    else:
        _swiglu_backward(
            gate_ptr=gate_ptr,
            up_ptr=up_ptr,
            output_grad_ptr=output_grad_ptr,
            gate_grad_ptr=gate_grad_ptr,
            up_grad_ptr=up_grad_ptr,
            indices=indices,
            mask=indices < N,
=======
@cute_op(f"{LIBRARY_NAME}::swiglu_backward_triton", mutates_args={"gate_grad", "up_grad"})
def swiglu_backward_triton(
    gate: torch.Tensor,
    up: torch.Tensor,
    output_grad: torch.Tensor,
    gate_grad: torch.Tensor,
    up_grad: torch.Tensor,
    BLOCK_SIZE: int,
    NUM_WARPS: int,
) -> None:
    N = gate.numel()

    with torch.device(gate.device):
        swiglu_backward_triton_kernel[ceil_divide(N, BLOCK_SIZE),](
            gate_ptr=gate,
            up_ptr=up,
            output_grad_ptr=output_grad,
            gate_grad_ptr=gate_grad,
            up_grad_ptr=up_grad,
            N=N,
            BLOCK_SIZE=BLOCK_SIZE,
            num_warps=NUM_WARPS,
>>>>>>> 704e9bdd
        )<|MERGE_RESOLUTION|>--- conflicted
+++ resolved
@@ -24,9 +24,10 @@
     tl.store(up_grad_ptr + indices, up_grad, mask=mask)
 
 
-<<<<<<< HEAD
 @triton.jit
-def swiglu_backward_triton(gate_ptr, up_ptr, output_grad_ptr, gate_grad_ptr, up_grad_ptr, N, BLOCK_SIZE: tl.constexpr):
+def swiglu_backward_triton_kernel(
+    gate_ptr, up_ptr, output_grad_ptr, gate_grad_ptr, up_grad_ptr, N, BLOCK_SIZE: tl.constexpr
+):
     BLOCK_ID = tl.program_id(axis=0)
     NUM_BLOCKS = tl.num_programs(axis=0)
 
@@ -51,7 +52,9 @@
             up_grad_ptr=up_grad_ptr,
             indices=indices,
             mask=indices < N,
-=======
+        )
+
+
 @cute_op(f"{LIBRARY_NAME}::swiglu_backward_triton", mutates_args={"gate_grad", "up_grad"})
 def swiglu_backward_triton(
     gate: torch.Tensor,
@@ -74,5 +77,4 @@
             N=N,
             BLOCK_SIZE=BLOCK_SIZE,
             num_warps=NUM_WARPS,
->>>>>>> 704e9bdd
         )