#include <cuda.h>
#include <cuda_runtime.h>
#include <torch/extension.h>

#include "include/cute_kernels.h"

namespace ck = cute_kernels;
namespace ck_mem = ck::memory;

using fp32 = ck::fp32;
using uint32 = ck::uint32;
using uint64 = ck::uint64;

template <typename scalar_t>
inline __device__ void _swiglu_backward(const scalar_t &gate,
                                        const scalar_t &up,
                                        const scalar_t &output_grad,
                                        scalar_t *gate_grad_buffer,
                                        scalar_t *up_grad_buffer,
                                        const uint32 &index) {
    using dtype = ck::DType<scalar_t>;

    fp32 _gate = dtype::upcast(gate);
    fp32 _up = dtype::upcast(up);
    fp32 _output_grad = dtype::upcast(output_grad);

    fp32 _gate_sigmoid = ck::sigmoid<fp32, fp32>(_gate);
    fp32 _gate_silu = _gate * _gate_sigmoid;

    fp32 _gate_grad = _output_grad * _up * (_gate_sigmoid + _gate_silu * (1 - _gate_sigmoid));
    fp32 _up_grad = _output_grad * _gate_silu;

    scalar_t gate_grad = dtype::downcast(_gate_grad);
    scalar_t up_grad = dtype::downcast(_up_grad);

    gate_grad_buffer[index] = gate_grad;
    up_grad_buffer[index] = up_grad;
}

<<<<<<< HEAD
template <typename scalar_t, bool has_trailing_elements>
__global__ void _swiglu_backward_cuda_kernel(const scalar_t *gate,
                                             const scalar_t *up,
                                             const scalar_t *output_grad,
                                             scalar_t *gate_grad,
                                             scalar_t *up_grad,
                                             const uint64 num_elements) {
    constexpr uint32 num_elements_per_thread = ck_mem::get_num_elements_for_vector_load_stores<scalar_t>();
=======
template <typename scalar_t>
__global__ void swiglu_backward_cuda_kernel(const scalar_t *gate,
                                            const scalar_t *up,
                                            const scalar_t *output_grad,
                                            scalar_t *gate_grad,
                                            scalar_t *up_grad,
                                            const uint64 N) {
    constexpr uint32 N_per_thread = ck_mem::get_num_elements_for_vector_load_stores<scalar_t>();
>>>>>>> 1100552f

    const uint32 thread_id = blockIdx.x * blockDim.x + threadIdx.x;
    const uint32 N_vec = N / N_per_thread;

    if (thread_id < N_vec) {
        const scalar_t *gate_vec = ck_mem::load_128_bits<const scalar_t>(gate, thread_id);
        const scalar_t *up_vec = ck_mem::load_128_bits<const scalar_t>(up, thread_id);
        const scalar_t *output_grad_vec = ck_mem::load_128_bits<const scalar_t>(output_grad, thread_id);

        scalar_t gate_grad_buffer[N_per_thread];
        scalar_t up_grad_buffer[N_per_thread];

        for (uint32 i = 0; i < N_per_thread; i++) {
            _swiglu_backward<scalar_t>(
                gate_vec[i], up_vec[i], output_grad_vec[i], gate_grad_buffer, up_grad_buffer, i);
        }

        ck_mem::store_128_bits<scalar_t>(gate_grad_buffer, gate_grad, thread_id);
        ck_mem::store_128_bits<scalar_t>(up_grad_buffer, up_grad, thread_id);
    }

<<<<<<< HEAD
    if (has_trailing_elements) {
        const uint32 warp_id = thread_id >> LOG_WARP_SIZE;
        const uint32 num_warps = (gridDim.x * blockDim.x) >> LOG_WARP_SIZE;
        const bool is_last_warp = warp_id == num_warps - 1;

        if (is_last_warp) {
            const uint32 index = num_vector_elements * num_elements_per_thread + (threadIdx.x % WARP_SIZE);
            if (index < num_elements) {
                _swiglu_backward<scalar_t>(gate[index], up[index], output_grad[index], gate_grad, up_grad, index);
            }
        }
=======
    const uint32 index = N_vec * N_per_thread + thread_id;
    if (index < N) {
        _swiglu_backward<scalar_t>(gate[index], up[index], output_grad[index], gate_grad, up_grad, index);
>>>>>>> 1100552f
    }
}

void swiglu_backward_cuda(const torch::Tensor &gate,
                          const torch::Tensor &up,
                          const torch::Tensor &output_grad,
                          torch::Tensor &gate_grad,
                          torch::Tensor &up_grad,
                          const uint32 &BLOCK_SIZE) {
    CHECK_CUDA_TENSOR(gate);
    CHECK_CUDA_TENSOR(up);
    CHECK_CUDA_TENSOR(output_grad);
    CHECK_CUDA_TENSOR(gate_grad);
    CHECK_CUDA_TENSOR(up_grad);

    CHECK_VALID_THREAD_BLOCK(BLOCK_SIZE);

    const uint64 total_elements = gate.numel();

    AT_DISPATCH_CUSTOM_FLOAT_TYPES(
        gate.scalar_type(), "swiglu_backward_cuda_kernel", ([&] {
<<<<<<< HEAD
            const uint32 num_elements_per_thread = 16 / sizeof(scalar_t);
            const uint32 num_elements_per_block = num_elements_per_thread * BLOCK_SIZE;
=======
            const uint32 N_per_thread = ck_mem::get_num_elements_for_vector_load_stores<scalar_t>();
            const uint32 N_per_block = BLOCK_SIZE * N_per_thread;
>>>>>>> 1100552f

            std::vector<ck::ChunkedArray<scalar_t>> gate_chunks =
                ck::chunk_array<scalar_t>(gate.data_ptr<scalar_t>(), total_elements);
            std::vector<ck::ChunkedArray<scalar_t>> up_chunks =
                ck::chunk_array<scalar_t>(up.data_ptr<scalar_t>(), total_elements);
            std::vector<ck::ChunkedArray<scalar_t>> output_grad_chunks =
                ck::chunk_array<scalar_t>(output_grad.data_ptr<scalar_t>(), total_elements);
            std::vector<ck::ChunkedArray<scalar_t>> gate_grad_chunks =
                ck::chunk_array<scalar_t>(gate_grad.data_ptr<scalar_t>(), total_elements);
            std::vector<ck::ChunkedArray<scalar_t>> up_grad_chunks =
                ck::chunk_array<scalar_t>(up_grad.data_ptr<scalar_t>(), total_elements);

            for (int i = 0; i < gate_chunks.size(); i++) {
                ck::ChunkedArray<scalar_t> gate_chunk = gate_chunks[i];
                ck::ChunkedArray<scalar_t> up_chunk = up_chunks[i];
                ck::ChunkedArray<scalar_t> output_grad_chunk = output_grad_chunks[i];
                ck::ChunkedArray<scalar_t> gate_grad_chunk = gate_grad_chunks[i];
                ck::ChunkedArray<scalar_t> up_grad_chunk = up_grad_chunks[i];

<<<<<<< HEAD
                const uint64 num_elements = gate_chunk.num_elements;
                const bool has_trailing_elements =
                    (i == gate_chunks.size() - 1) && (num_elements % num_elements_per_thread != 0);

                if (has_trailing_elements) {
                    const uint32 num_elements_per_warp = num_elements_per_thread << LOG_WARP_SIZE;
                    const uint32 num_warps_per_block = BLOCK_SIZE >> LOG_WARP_SIZE;
                    // 1 extra warp to avoid thread divergence
                    const uint32 NUM_WARPS = ck::ceil_divide<uint64>(num_elements, num_elements_per_warp) + 1;
                    const uint32 NUM_BLOCKS = ck::ceil_divide<uint64>(NUM_WARPS, num_warps_per_block);

                    _swiglu_backward_cuda_kernel<scalar_t, true><<<NUM_BLOCKS, BLOCK_SIZE>>>(gate_chunk.array,
                                                                                             up_chunk.array,
                                                                                             output_grad_chunk.array,
                                                                                             gate_grad_chunk.array,
                                                                                             up_grad_chunk.array,
                                                                                             num_elements);
                } else {
                    const uint32 NUM_BLOCKS = ck::ceil_divide<uint64>(num_elements, num_elements_per_block);

                    _swiglu_backward_cuda_kernel<scalar_t, false><<<NUM_BLOCKS, BLOCK_SIZE>>>(gate_chunk.array,
                                                                                              up_chunk.array,
                                                                                              output_grad_chunk.array,
                                                                                              gate_grad_chunk.array,
                                                                                              up_grad_chunk.array,
                                                                                              num_elements);
                }
=======
                const uint64 N = gate_chunk.num_elements;
                const uint32 NUM_BLOCKS = ck::ceil_divide<uint64>(N, N_per_block);

                swiglu_backward_cuda_kernel<scalar_t><<<NUM_BLOCKS, BLOCK_SIZE>>>(gate_chunk.array,
                                                                                  up_chunk.array,
                                                                                  output_grad_chunk.array,
                                                                                  gate_grad_chunk.array,
                                                                                  up_grad_chunk.array,
                                                                                  N);
>>>>>>> 1100552f
            }
        }));
}<|MERGE_RESOLUTION|>--- conflicted
+++ resolved
@@ -37,16 +37,6 @@
     up_grad_buffer[index] = up_grad;
 }
 
-<<<<<<< HEAD
-template <typename scalar_t, bool has_trailing_elements>
-__global__ void _swiglu_backward_cuda_kernel(const scalar_t *gate,
-                                             const scalar_t *up,
-                                             const scalar_t *output_grad,
-                                             scalar_t *gate_grad,
-                                             scalar_t *up_grad,
-                                             const uint64 num_elements) {
-    constexpr uint32 num_elements_per_thread = ck_mem::get_num_elements_for_vector_load_stores<scalar_t>();
-=======
 template <typename scalar_t>
 __global__ void swiglu_backward_cuda_kernel(const scalar_t *gate,
                                             const scalar_t *up,
@@ -55,7 +45,6 @@
                                             scalar_t *up_grad,
                                             const uint64 N) {
     constexpr uint32 N_per_thread = ck_mem::get_num_elements_for_vector_load_stores<scalar_t>();
->>>>>>> 1100552f
 
     const uint32 thread_id = blockIdx.x * blockDim.x + threadIdx.x;
     const uint32 N_vec = N / N_per_thread;
@@ -77,23 +66,9 @@
         ck_mem::store_128_bits<scalar_t>(up_grad_buffer, up_grad, thread_id);
     }
 
-<<<<<<< HEAD
-    if (has_trailing_elements) {
-        const uint32 warp_id = thread_id >> LOG_WARP_SIZE;
-        const uint32 num_warps = (gridDim.x * blockDim.x) >> LOG_WARP_SIZE;
-        const bool is_last_warp = warp_id == num_warps - 1;
-
-        if (is_last_warp) {
-            const uint32 index = num_vector_elements * num_elements_per_thread + (threadIdx.x % WARP_SIZE);
-            if (index < num_elements) {
-                _swiglu_backward<scalar_t>(gate[index], up[index], output_grad[index], gate_grad, up_grad, index);
-            }
-        }
-=======
     const uint32 index = N_vec * N_per_thread + thread_id;
     if (index < N) {
         _swiglu_backward<scalar_t>(gate[index], up[index], output_grad[index], gate_grad, up_grad, index);
->>>>>>> 1100552f
     }
 }
 
@@ -115,13 +90,8 @@
 
     AT_DISPATCH_CUSTOM_FLOAT_TYPES(
         gate.scalar_type(), "swiglu_backward_cuda_kernel", ([&] {
-<<<<<<< HEAD
-            const uint32 num_elements_per_thread = 16 / sizeof(scalar_t);
-            const uint32 num_elements_per_block = num_elements_per_thread * BLOCK_SIZE;
-=======
             const uint32 N_per_thread = ck_mem::get_num_elements_for_vector_load_stores<scalar_t>();
             const uint32 N_per_block = BLOCK_SIZE * N_per_thread;
->>>>>>> 1100552f
 
             std::vector<ck::ChunkedArray<scalar_t>> gate_chunks =
                 ck::chunk_array<scalar_t>(gate.data_ptr<scalar_t>(), total_elements);
@@ -141,35 +111,6 @@
                 ck::ChunkedArray<scalar_t> gate_grad_chunk = gate_grad_chunks[i];
                 ck::ChunkedArray<scalar_t> up_grad_chunk = up_grad_chunks[i];
 
-<<<<<<< HEAD
-                const uint64 num_elements = gate_chunk.num_elements;
-                const bool has_trailing_elements =
-                    (i == gate_chunks.size() - 1) && (num_elements % num_elements_per_thread != 0);
-
-                if (has_trailing_elements) {
-                    const uint32 num_elements_per_warp = num_elements_per_thread << LOG_WARP_SIZE;
-                    const uint32 num_warps_per_block = BLOCK_SIZE >> LOG_WARP_SIZE;
-                    // 1 extra warp to avoid thread divergence
-                    const uint32 NUM_WARPS = ck::ceil_divide<uint64>(num_elements, num_elements_per_warp) + 1;
-                    const uint32 NUM_BLOCKS = ck::ceil_divide<uint64>(NUM_WARPS, num_warps_per_block);
-
-                    _swiglu_backward_cuda_kernel<scalar_t, true><<<NUM_BLOCKS, BLOCK_SIZE>>>(gate_chunk.array,
-                                                                                             up_chunk.array,
-                                                                                             output_grad_chunk.array,
-                                                                                             gate_grad_chunk.array,
-                                                                                             up_grad_chunk.array,
-                                                                                             num_elements);
-                } else {
-                    const uint32 NUM_BLOCKS = ck::ceil_divide<uint64>(num_elements, num_elements_per_block);
-
-                    _swiglu_backward_cuda_kernel<scalar_t, false><<<NUM_BLOCKS, BLOCK_SIZE>>>(gate_chunk.array,
-                                                                                              up_chunk.array,
-                                                                                              output_grad_chunk.array,
-                                                                                              gate_grad_chunk.array,
-                                                                                              up_grad_chunk.array,
-                                                                                              num_elements);
-                }
-=======
                 const uint64 N = gate_chunk.num_elements;
                 const uint32 NUM_BLOCKS = ck::ceil_divide<uint64>(N, N_per_block);
 
@@ -179,7 +120,6 @@
                                                                                   gate_grad_chunk.array,
                                                                                   up_grad_chunk.array,
                                                                                   N);
->>>>>>> 1100552f
             }
         }));
 }