#include <cuda.h>
#include <cuda_runtime.h>
#include <torch/extension.h>

#include "include/cute_kernels.h"

namespace ck = cute_kernels;
namespace ck_mem = ck::memory;

using fp32 = ck::fp32;
using uint32 = ck::uint32;
using uint64 = ck::uint64;

template <typename scalar_t>
inline __device__ scalar_t _swiglu_forward(const scalar_t &gate, const scalar_t &up) {
    using dtype = ck::DType<scalar_t>;

    fp32 _up = dtype::upcast(up);
    fp32 _gate = dtype::upcast(gate);
    fp32 _sigmoid = ck::sigmoid<fp32, fp32>(_gate);

    _sigmoid *= _gate * _up;

    return dtype::downcast(_sigmoid);
}

<<<<<<< HEAD
template <typename scalar_t, bool has_trailing_elements>
__global__ void _swiglu_forward_cuda_kernel(const scalar_t *gate,
                                            const scalar_t *up,
                                            scalar_t *output,
                                            const uint64 num_elements) {
    constexpr uint32 num_elements_per_thread = ck_mem::get_num_elements_for_vector_load_stores<scalar_t>();
=======
template <typename scalar_t>
__global__ void swiglu_forward_cuda_kernel(const scalar_t *gate,
                                           const scalar_t *up,
                                           scalar_t *output,
                                           const uint64 N) {
    constexpr uint32 N_per_thread = ck_mem::get_num_elements_for_vector_load_stores<scalar_t>();
>>>>>>> 1100552f

    const uint32 thread_id = blockIdx.x * blockDim.x + threadIdx.x;
    const uint32 N_vec = N / N_per_thread;

    if (thread_id < N_vec) {
        const scalar_t *gate_vec = ck_mem::load_128_bits<const scalar_t>(gate, thread_id);
        const scalar_t *up_vec = ck_mem::load_128_bits<const scalar_t>(up, thread_id);
        scalar_t output_buffer[N_per_thread];

        for (uint32 i = 0; i < N_per_thread; i++) {
            output_buffer[i] = _swiglu_forward<scalar_t>(gate_vec[i], up_vec[i]);
        }

        ck_mem::store_128_bits<scalar_t>(output_buffer, output, thread_id);
    }

<<<<<<< HEAD
    if (has_trailing_elements) {
        const uint32 warp_id = thread_id >> LOG_WARP_SIZE;
        const uint32 num_warps = (gridDim.x * blockDim.x) >> LOG_WARP_SIZE;
        const bool is_last_warp = warp_id == num_warps - 1;

        if (is_last_warp) {
            const uint32 index = num_vector_elements * num_elements_per_thread + (threadIdx.x % WARP_SIZE);
            if (index < num_elements) {
                output[index] = _swiglu_forward<scalar_t>(gate[index], up[index]);
            }
        }
=======
    const uint32 index = N_vec * N_per_thread + thread_id;
    if (index < N) {
        output[index] = _swiglu_forward<scalar_t>(gate[index], up[index]);
>>>>>>> 1100552f
    }
}

void swiglu_forward_cuda(const torch::Tensor &gate,
                         const torch::Tensor &up,
                         torch::Tensor &output,
                         const uint32 &BLOCK_SIZE) {
    CHECK_CUDA_TENSOR(gate);
    CHECK_CUDA_TENSOR(up);
    CHECK_CUDA_TENSOR(output);

    CHECK_VALID_THREAD_BLOCK(BLOCK_SIZE);

    const uint64 total_elements = gate.numel();

<<<<<<< HEAD
    AT_DISPATCH_CUSTOM_FLOAT_TYPES(
        gate.scalar_type(), "swiglu_forward_cuda_kernel", ([&] {
            const uint32 num_elements_per_thread = 16 / sizeof(scalar_t);
            const uint32 num_elements_per_block = num_elements_per_thread * BLOCK_SIZE;

            std::vector<ck::ChunkedArray<scalar_t>> gate_chunks =
                ck::chunk_array<scalar_t>(gate.data_ptr<scalar_t>(), total_elements);
            std::vector<ck::ChunkedArray<scalar_t>> up_chunks =
                ck::chunk_array<scalar_t>(up.data_ptr<scalar_t>(), total_elements);
            std::vector<ck::ChunkedArray<scalar_t>> output_chunks =
                ck::chunk_array<scalar_t>(output.data_ptr<scalar_t>(), total_elements);

            for (int i = 0; i < gate_chunks.size(); i++) {
                ck::ChunkedArray<scalar_t> gate_chunk = gate_chunks[i];
                ck::ChunkedArray<scalar_t> up_chunk = up_chunks[i];
                ck::ChunkedArray<scalar_t> output_chunk = output_chunks[i];

                const uint64 num_elements = gate_chunk.num_elements;
                const bool has_trailing_elements =
                    (i == gate_chunks.size() - 1) && (num_elements % num_elements_per_thread != 0);

                if (has_trailing_elements) {
                    const uint32 num_elements_per_warp = num_elements_per_thread << LOG_WARP_SIZE;
                    const uint32 num_warps_per_block = BLOCK_SIZE >> LOG_WARP_SIZE;
                    // 1 extra warp to avoid thread divergence
                    const uint32 NUM_WARPS = ck::ceil_divide<uint64>(num_elements, num_elements_per_warp) + 1;
                    const uint32 NUM_BLOCKS = ck::ceil_divide<uint64>(NUM_WARPS, num_warps_per_block);

                    _swiglu_forward_cuda_kernel<scalar_t, true><<<NUM_BLOCKS, BLOCK_SIZE>>>(
                        gate_chunk.array, up_chunk.array, output_chunk.array, num_elements);
                } else {
                    const uint32 NUM_BLOCKS = ck::ceil_divide<uint64>(num_elements, num_elements_per_block);

                    _swiglu_forward_cuda_kernel<scalar_t, false><<<NUM_BLOCKS, BLOCK_SIZE>>>(
                        gate_chunk.array, up_chunk.array, output_chunk.array, num_elements);
                }
            }
        }));
=======
    AT_DISPATCH_CUSTOM_FLOAT_TYPES(gate.scalar_type(), "swiglu_forward_cuda_kernel", ([&] {
                                       const uint32 N_per_thread =
                                           ck_mem::get_num_elements_for_vector_load_stores<scalar_t>();
                                       const uint32 N_per_block = BLOCK_SIZE * N_per_thread;

                                       std::vector<ck::ChunkedArray<scalar_t>> gate_chunks =
                                           ck::chunk_array<scalar_t>(gate.data_ptr<scalar_t>(), total_elements);
                                       std::vector<ck::ChunkedArray<scalar_t>> up_chunks =
                                           ck::chunk_array<scalar_t>(up.data_ptr<scalar_t>(), total_elements);
                                       std::vector<ck::ChunkedArray<scalar_t>> output_chunks =
                                           ck::chunk_array<scalar_t>(output.data_ptr<scalar_t>(), total_elements);

                                       for (int i = 0; i < gate_chunks.size(); i++) {
                                           ck::ChunkedArray<scalar_t> gate_chunk = gate_chunks[i];
                                           ck::ChunkedArray<scalar_t> up_chunk = up_chunks[i];
                                           ck::ChunkedArray<scalar_t> output_chunk = output_chunks[i];

                                           const uint64 N = gate_chunk.num_elements;
                                           const uint32 NUM_BLOCKS = ck::ceil_divide<uint64>(N, N_per_block);

                                           swiglu_forward_cuda_kernel<scalar_t><<<NUM_BLOCKS, BLOCK_SIZE>>>(
                                               gate_chunk.array, up_chunk.array, output_chunk.array, N);
                                       }
                                   }));
>>>>>>> 1100552f
}<|MERGE_RESOLUTION|>--- conflicted
+++ resolved
@@ -24,21 +24,12 @@
     return dtype::downcast(_sigmoid);
 }
 
-<<<<<<< HEAD
-template <typename scalar_t, bool has_trailing_elements>
-__global__ void _swiglu_forward_cuda_kernel(const scalar_t *gate,
-                                            const scalar_t *up,
-                                            scalar_t *output,
-                                            const uint64 num_elements) {
-    constexpr uint32 num_elements_per_thread = ck_mem::get_num_elements_for_vector_load_stores<scalar_t>();
-=======
 template <typename scalar_t>
 __global__ void swiglu_forward_cuda_kernel(const scalar_t *gate,
                                            const scalar_t *up,
                                            scalar_t *output,
                                            const uint64 N) {
     constexpr uint32 N_per_thread = ck_mem::get_num_elements_for_vector_load_stores<scalar_t>();
->>>>>>> 1100552f
 
     const uint32 thread_id = blockIdx.x * blockDim.x + threadIdx.x;
     const uint32 N_vec = N / N_per_thread;
@@ -55,23 +46,9 @@
         ck_mem::store_128_bits<scalar_t>(output_buffer, output, thread_id);
     }
 
-<<<<<<< HEAD
-    if (has_trailing_elements) {
-        const uint32 warp_id = thread_id >> LOG_WARP_SIZE;
-        const uint32 num_warps = (gridDim.x * blockDim.x) >> LOG_WARP_SIZE;
-        const bool is_last_warp = warp_id == num_warps - 1;
-
-        if (is_last_warp) {
-            const uint32 index = num_vector_elements * num_elements_per_thread + (threadIdx.x % WARP_SIZE);
-            if (index < num_elements) {
-                output[index] = _swiglu_forward<scalar_t>(gate[index], up[index]);
-            }
-        }
-=======
     const uint32 index = N_vec * N_per_thread + thread_id;
     if (index < N) {
         output[index] = _swiglu_forward<scalar_t>(gate[index], up[index]);
->>>>>>> 1100552f
     }
 }
 
@@ -87,46 +64,6 @@
 
     const uint64 total_elements = gate.numel();
 
-<<<<<<< HEAD
-    AT_DISPATCH_CUSTOM_FLOAT_TYPES(
-        gate.scalar_type(), "swiglu_forward_cuda_kernel", ([&] {
-            const uint32 num_elements_per_thread = 16 / sizeof(scalar_t);
-            const uint32 num_elements_per_block = num_elements_per_thread * BLOCK_SIZE;
-
-            std::vector<ck::ChunkedArray<scalar_t>> gate_chunks =
-                ck::chunk_array<scalar_t>(gate.data_ptr<scalar_t>(), total_elements);
-            std::vector<ck::ChunkedArray<scalar_t>> up_chunks =
-                ck::chunk_array<scalar_t>(up.data_ptr<scalar_t>(), total_elements);
-            std::vector<ck::ChunkedArray<scalar_t>> output_chunks =
-                ck::chunk_array<scalar_t>(output.data_ptr<scalar_t>(), total_elements);
-
-            for (int i = 0; i < gate_chunks.size(); i++) {
-                ck::ChunkedArray<scalar_t> gate_chunk = gate_chunks[i];
-                ck::ChunkedArray<scalar_t> up_chunk = up_chunks[i];
-                ck::ChunkedArray<scalar_t> output_chunk = output_chunks[i];
-
-                const uint64 num_elements = gate_chunk.num_elements;
-                const bool has_trailing_elements =
-                    (i == gate_chunks.size() - 1) && (num_elements % num_elements_per_thread != 0);
-
-                if (has_trailing_elements) {
-                    const uint32 num_elements_per_warp = num_elements_per_thread << LOG_WARP_SIZE;
-                    const uint32 num_warps_per_block = BLOCK_SIZE >> LOG_WARP_SIZE;
-                    // 1 extra warp to avoid thread divergence
-                    const uint32 NUM_WARPS = ck::ceil_divide<uint64>(num_elements, num_elements_per_warp) + 1;
-                    const uint32 NUM_BLOCKS = ck::ceil_divide<uint64>(NUM_WARPS, num_warps_per_block);
-
-                    _swiglu_forward_cuda_kernel<scalar_t, true><<<NUM_BLOCKS, BLOCK_SIZE>>>(
-                        gate_chunk.array, up_chunk.array, output_chunk.array, num_elements);
-                } else {
-                    const uint32 NUM_BLOCKS = ck::ceil_divide<uint64>(num_elements, num_elements_per_block);
-
-                    _swiglu_forward_cuda_kernel<scalar_t, false><<<NUM_BLOCKS, BLOCK_SIZE>>>(
-                        gate_chunk.array, up_chunk.array, output_chunk.array, num_elements);
-                }
-            }
-        }));
-=======
     AT_DISPATCH_CUSTOM_FLOAT_TYPES(gate.scalar_type(), "swiglu_forward_cuda_kernel", ([&] {
                                        const uint32 N_per_thread =
                                            ck_mem::get_num_elements_for_vector_load_stores<scalar_t>();
@@ -151,5 +88,4 @@
                                                gate_chunk.array, up_chunk.array, output_chunk.array, N);
                                        }
                                    }));
->>>>>>> 1100552f
 }