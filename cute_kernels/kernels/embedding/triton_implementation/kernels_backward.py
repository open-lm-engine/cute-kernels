import torch
import triton
import triton.language as tl

from ....constants import LIBRARY_NAME
from ....math import ceil_divide
from ....utils import cute_op


_KERNEL_NAME = "embedding_backward_triton"


@triton.jit
def embedding_backward_triton_kernel(
    input_ids_ptr,
    output_grad_ptr,
    weight_grad_ptr,
    B,
    H,
    BLOCK_SIZE_B: tl.constexpr,
    BLOCK_SIZE_H: tl.constexpr,
):
    pid_b = tl.program_id(axis=0)
    pid_h = tl.program_id(axis=1)

    indices_b = pid_b * BLOCK_SIZE_B + tl.arange(0, BLOCK_SIZE_B)
    indices_h = pid_h * BLOCK_SIZE_H + tl.arange(0, BLOCK_SIZE_H)

    mask_b = indices_b < B
    mask_h = indices_h < H
    mask_bh = mask_b[:, None] & mask_h[None, :]

    input_ids_ptrs = input_ids_ptr + indices_b
    input_ids = tl.load(input_ids_ptrs, mask=mask_b)

    output_grad_ptrs = output_grad_ptr + indices_b[:, None] * H + indices_h[None, :]
    output_grad = tl.load(output_grad_ptrs, mask=mask_bh)

<<<<<<< HEAD
    weight_grad_ptrs = weight_grad_ptr + input_ids[:, None] * H + indices_h[None, :]
    tl.atomic_add(weight_grad_ptrs, output_grad, mask=mask_bh)
=======
    weight_grad_ptrs = weight_grad_ptr + x[:, None] * H + indices_h[None, :]
    tl.atomic_add(weight_grad_ptrs, output_grad, mask=mask_bh)


@cute_op(f"{LIBRARY_NAME}::{_KERNEL_NAME}", mutates_args={"weight_grad"})
def embedding_backward_triton(
    input_ids: torch.Tensor,
    output_grad: torch.Tensor,
    weight_grad: torch.Tensor,
    BLOCK_SIZE_B: int,
    BLOCK_SIZE_H: int,
) -> None:
    num_elements = input_ids.numel()
    hidden_size = weight_grad.size(-1)

    with torch.device(input_ids.device):
        embedding_backward_triton_kernel[
            (ceil_divide(num_elements, BLOCK_SIZE_B), ceil_divide(hidden_size, BLOCK_SIZE_H))
        ](
            x_ptr=input_ids,
            output_grad_ptr=output_grad,
            weight_grad_ptr=weight_grad,
            B=num_elements,
            H=hidden_size,
            BLOCK_SIZE_B=BLOCK_SIZE_B,
            BLOCK_SIZE_H=BLOCK_SIZE_H,
        )
>>>>>>> 99b41116
<|MERGE_RESOLUTION|>--- conflicted
+++ resolved
@@ -36,11 +36,7 @@
     output_grad_ptrs = output_grad_ptr + indices_b[:, None] * H + indices_h[None, :]
     output_grad = tl.load(output_grad_ptrs, mask=mask_bh)
 
-<<<<<<< HEAD
     weight_grad_ptrs = weight_grad_ptr + input_ids[:, None] * H + indices_h[None, :]
-    tl.atomic_add(weight_grad_ptrs, output_grad, mask=mask_bh)
-=======
-    weight_grad_ptrs = weight_grad_ptr + x[:, None] * H + indices_h[None, :]
     tl.atomic_add(weight_grad_ptrs, output_grad, mask=mask_bh)
 
 
@@ -66,5 +62,4 @@
             H=hidden_size,
             BLOCK_SIZE_B=BLOCK_SIZE_B,
             BLOCK_SIZE_H=BLOCK_SIZE_H,
-        )
->>>>>>> 99b41116
+        )