# **************************************************
# Copyright (c) 2025, Mayank Mishra
# **************************************************

import torch

from ....constants import LIBRARY_NAME
from ....jit import cpp_jit
from ....utils import cute_op


<<<<<<< HEAD
# @cutotune(
#     configs=[
#         CutoTuneConfig({"BLOCK_SIZE": 1024, "THREAD_BLOCK_CLUSTER_SIZE": thread_block_cluster_size})
#         for thread_block_cluster_size in [1, 2, 4, 8]
#     ],
#     triggers={"x.dtype"},
# )
=======
>>>>>>> 2af57808
@cute_op(f"{LIBRARY_NAME}::continuous_count_cuda", mutates_args={"output"})
@cpp_jit()
def continuous_count_cuda(
    x: torch.Tensor, output: torch.Tensor, C: int, THREAD_BLOCK_CLUSTER_SIZE: int, BLOCK_SIZE: int
) -> None: ...<|MERGE_RESOLUTION|>--- conflicted
+++ resolved
@@ -9,16 +9,6 @@
 from ....utils import cute_op
 
 
-<<<<<<< HEAD
-# @cutotune(
-#     configs=[
-#         CutoTuneConfig({"BLOCK_SIZE": 1024, "THREAD_BLOCK_CLUSTER_SIZE": thread_block_cluster_size})
-#         for thread_block_cluster_size in [1, 2, 4, 8]
-#     ],
-#     triggers={"x.dtype"},
-# )
-=======
->>>>>>> 2af57808
 @cute_op(f"{LIBRARY_NAME}::continuous_count_cuda", mutates_args={"output"})
 @cpp_jit()
 def continuous_count_cuda(
