import inspect
import os
from shutil import rmtree
from typing import Callable
from uuid import uuid4

import torch
from torch.utils.cpp_extension import load as load_cpp_extension


_CPP_MODULE_PREFIX = "cute_kernels"
_GLOBAL_RANK = int(os.getenv("RANK", 0))
_WORLD_SIZE = int(os.getenv("WORLD_SIZE", 1))

_ALL_COMPILED_MODULES = {}

<<<<<<< HEAD
@torch.compiler.disable
def _get_cpp_function(function_name: str, source_files: list[str], build_directory: str) -> Callable:
    module_name = f"{_CPP_MODULE_PREFIX}_{function_name}"
=======

@torch.compiler.disable
def _get_cpp_function(function_name: str, module_name: str, source_files: list[str], build_directory: str) -> Callable:
    module_name = f"{_CPP_MODULE_PREFIX}_{module_name}"
>>>>>>> b25d0a90

    extra_cflags = ["-O3", "-Wall", "-shared", "-fPIC", "-fdiagnostics-color"]
    extra_cuda_cflags = ["-lineinfo"]
    extra_include_paths = [
        os.path.dirname(__file__),  # cute_kernels/include
        os.path.dirname(os.path.dirname(__file__)) + "/cutlass/include",  # cutlass
        os.path.dirname(os.path.dirname(__file__)) + "/cutlass/tools/util/include",  # cutlass
    ]

    module = _ALL_COMPILED_MODULES.get(module_name, None)

    if module is None:
        if torch.distributed.is_initialized():
            os.makedirs(build_directory, exist_ok=True)

            if _GLOBAL_RANK == 0:
                module = load_cpp_extension(
                    module_name,
                    sources=source_files,
                    with_cuda=True,
                    extra_cflags=extra_cflags,
                    extra_cuda_cflags=extra_cuda_cflags,
                    extra_include_paths=extra_include_paths,
                    build_directory=build_directory,
                    verbose=True,
                )

            torch.distributed.barrier()

            if _GLOBAL_RANK != 0:
                module = load_cpp_extension(
                    module_name,
                    sources=source_files,
                    with_cuda=True,
                    extra_cflags=extra_cflags,
                    extra_cuda_cflags=extra_cuda_cflags,
                    extra_include_paths=extra_include_paths,
                    build_directory=build_directory,
                    verbose=False,
                )
        else:
            if _WORLD_SIZE > 1:
                build_directory = os.path.join(build_directory, str(uuid4()))

            os.makedirs(build_directory, exist_ok=True)

            module = load_cpp_extension(
                module_name,
                sources=source_files,
                with_cuda=True,
                extra_cflags=extra_cflags,
                extra_cuda_cflags=extra_cuda_cflags,
                extra_include_paths=extra_include_paths,
                build_directory=build_directory,
                verbose=True,
            )

            if _WORLD_SIZE > 1:
                rmtree(build_directory, ignore_errors=True)

        _ALL_COMPILED_MODULES[module_name] = module

    return getattr(module, function_name)


def cpp_jit(
    function_name: str | None = None,
    extra_source_files: list[str] = [],
    build_directory: str | None = None,
    depth: int = 1,
) -> Callable:
    """wrapper to compile C++/CUDA source code at runtime.

    Args:
        function_name (str | None, optional): name of the function to expose from the C++ file, the python function
            name should match the funcion name in the C++ file if this is not specified. Defaults to None.
        extra_source_files (list[str], optional): any extra files to use for compilation, by default it scans the
            directory of the python stub file. Defaults to [].
        build_directory (str | None, optional): directory in which to place the build artifacts. Defaults to None.
        depth (int, optional): number of times dirname is called to get the build path. Defaults to 2.

    Returns:
        Callable: returns the wrapped function that can be used to call the C++ functions from python
    """
    cpp_function = None
    args_spec = None

    source_files = []
    source_files.extend(extra_source_files)

    calling_filename = inspect.stack()[1].filename
    calling_directory = os.path.dirname(calling_filename)

    for dirname, _, filenames in os.walk(calling_directory):
        filenames = [os.path.join(dirname, f) for f in filenames]
        filenames = filter(lambda f: os.path.splitext(f)[1] in [".cu", ".cpp"], filenames)
        source_files.extend(filenames)

    if build_directory is None:
        module_name = calling_directory
        for _ in range(depth):
            module_name = os.path.dirname(module_name)
        module_name = os.path.basename(module_name)

        build_directory = os.path.join(os.path.dirname(os.path.dirname(__file__)), "build", module_name)

    def _run(*args, **kwargs):
        nonlocal cpp_function

        if cpp_function is None:
            cpp_function = _get_cpp_function(
                function_name=_run.__name__,
                module_name=module_name,
                source_files=source_files,
                build_directory=build_directory,
            )

        full_args = []
        full_args.extend(args)
        for variable_name in args_spec.args[len(args) :]:
            full_args.append(kwargs[variable_name])

        return cpp_function(*full_args)

    def _wrapper(function: Callable) -> Callable:
        nonlocal args_spec
        args_spec = inspect.getfullargspec(function)

        _run.__doc__ = function.__doc__
        _run.__name__ = function.__name__ if function_name is None else function_name
        _run.__signature__ = inspect.signature(function)

        return _run

    return _wrapper<|MERGE_RESOLUTION|>--- conflicted
+++ resolved
@@ -14,16 +14,10 @@
 
 _ALL_COMPILED_MODULES = {}
 
-<<<<<<< HEAD
-@torch.compiler.disable
-def _get_cpp_function(function_name: str, source_files: list[str], build_directory: str) -> Callable:
-    module_name = f"{_CPP_MODULE_PREFIX}_{function_name}"
-=======
 
 @torch.compiler.disable
 def _get_cpp_function(function_name: str, module_name: str, source_files: list[str], build_directory: str) -> Callable:
     module_name = f"{_CPP_MODULE_PREFIX}_{module_name}"
->>>>>>> b25d0a90
 
     extra_cflags = ["-O3", "-Wall", "-shared", "-fPIC", "-fdiagnostics-color"]
     extra_cuda_cflags = ["-lineinfo"]
