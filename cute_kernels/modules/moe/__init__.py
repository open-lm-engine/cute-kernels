--- conflicted
+++ resolved
@@ -32,13 +32,8 @@
         self.in_features = in_features
         self.out_features = out_features
 
-<<<<<<< HEAD
-        self.register_buffer("N_array", torch.full((num_experts,), fill_value=out_features, dtype=torch.uint32))
-        self.register_buffer("K_array", torch.full((num_experts,), fill_value=in_features, dtype=torch.uint32))
-=======
         self.register_buffer("N_array", torch.empty((num_experts,), dtype=torch.uint32))
         self.register_buffer("K_array", torch.empty((num_experts,), dtype=torch.uint32))
->>>>>>> 49df9c86
 
         self.reset_parameters()
 
