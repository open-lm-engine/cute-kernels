--- conflicted
+++ resolved
@@ -70,19 +70,11 @@
 }
 
 template <typename scalar_t>
-<<<<<<< HEAD
-inline __device__ uint32 *_get_shared_memory(const uint32 &C) {
-    extern __shared__ uint32 shared_memory[];
-
-    uint32 index = threadIdx.x;
-    while (index < C) {
-=======
 inline __device__ uint32 *_get_shared_memory(const uint32 &E) {
     extern __shared__ uint32 shared_memory[];
 
     uint32 index = threadIdx.x;
     while (index < E) {
->>>>>>> 8f5f4ec7
         shared_memory[index] = 0;
         index += blockDim.x;
     }
@@ -90,7 +82,6 @@
     return shared_memory;
 }
 
-<<<<<<< HEAD
 template <typename scalar_t, bool do_sort>
 __global__ void continuous_count_cuda_kernel(const scalar_t *x,
                                              uint32 *output,
@@ -98,14 +89,7 @@
                                              uint64 *sorted_indices,
                                              const uint64 N,
                                              const uint32 C) {
-    uint32 *shared_memory = _get_shared_memory<scalar_t>(C);
-=======
-template <typename scalar_t>
-__global__ void continuous_count_cuda_kernel(const scalar_t *x, uint32 *output, const uint64 N, const uint32 E) {
-    const uint32 global_thread_id = blockIdx.x * blockDim.x + threadIdx.x;
-
     uint32 *shared_memory = _get_shared_memory<scalar_t>(E);
->>>>>>> 8f5f4ec7
 
     const uint32 global_thread_id = blockIdx.x * blockDim.x + threadIdx.x;
     const uint32 grid_size = gridDim.x * blockDim.x;
@@ -134,13 +118,9 @@
 
 void continuous_count_cuda(const torch::Tensor &x,
                            torch::Tensor &output,
-<<<<<<< HEAD
                            std::optional<torch::Tensor> &_sorted_output,
                            std::optional<torch::Tensor> &_sorted_indices,
-                           const uint32 &C,
-=======
                            const uint32 &E,
->>>>>>> 8f5f4ec7
                            const uint32 &THREAD_BLOCK_CLUSTER_SIZE,
                            const uint32 &BLOCK_SIZE) {
     CHECK_CUDA_TENSOR(x);
@@ -161,21 +141,15 @@
     const uint32 max_num_blocks = ck::get_max_thread_blocks(num_SMs, THREAD_BLOCK_CLUSTER_SIZE);
 
     DISPATCH_INT_KERNEL(x.scalar_type(), "continuous_count_cuda_kernel", scalar_t, ([&] {
-<<<<<<< HEAD
                             if (do_sort) {
                                 cudaFuncSetAttribute(continuous_count_cuda_kernel<scalar_t, true>,
                                                      cudaFuncAttributeMaxDynamicSharedMemorySize,
-                                                     MAX_ALLOWED_C * sizeof(uint32));
+                                                     MAX_ALLOWED_E * sizeof(uint32));
                             } else {
                                 cudaFuncSetAttribute(continuous_count_cuda_kernel<scalar_t, false>,
                                                      cudaFuncAttributeMaxDynamicSharedMemorySize,
-                                                     MAX_ALLOWED_C * sizeof(uint32));
+                                                     MAX_ALLOWED_E * sizeof(uint32));
                             }
-=======
-                            cudaFuncSetAttribute(continuous_count_cuda_kernel<scalar_t>,
-                                                 cudaFuncAttributeMaxDynamicSharedMemorySize,
-                                                 MAX_ALLOWED_E * sizeof(uint32));
->>>>>>> 8f5f4ec7
 
                             auto [NUM_BLOCKS, cluster_size] =
                                 ck::get_num_blocks(N, BLOCK_SIZE, max_num_blocks, THREAD_BLOCK_CLUSTER_SIZE);
