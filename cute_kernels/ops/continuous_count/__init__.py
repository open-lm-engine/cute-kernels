# **************************************************
# Copyright (c) 2025, Mayank Mishra
# **************************************************

import torch

from ...constants import LIBRARY_NAME
from ...kernel_backend import KernelBackend
from ...utils import cute_op
from .cuda_implementation import continuous_count_cuda


def _fake_bincount(x: torch.Tensor, minlength: int) -> torch.Tensor:
    return torch.empty(minlength, device=x.device, dtype=torch.int)


@cute_op(f"{LIBRARY_NAME}::bincount", mutates_args={}, fake_func=_fake_bincount)
def bincount(x: torch.Tensor, minlength: int) -> torch.Tensor:
    return x.bincount(minlength=minlength)


@torch.no_grad()
def continuous_count_cute(
    x: torch.Tensor, size: int, *, kernel_backend: KernelBackend = KernelBackend.cuda
) -> torch.Tensor:
    """counts the number of occurances of the values [0, 1, ..., `size`) in the input tensor (`size` is excluded).
        NOTE: the user is responsible for ensuring that the values lie in the valid range, any values outside this
        range are ignored and not counted.

    Args:
        x (torch.Tensor): input tensor
        size (int): values [0, 1, ..., `size`) are counted (`size` is excluded)
        kernel_backend (KernelBackend, optional): kernel backend to prioritize.
            Defaults to KernelBackend.cuda.

    Returns:
        torch.Tensor: output tensor
    """

    if size == 1:
        return torch.tensor([x.numel()], dtype=torch.uint32, device=x.device)

    assert x.dim() == 1, "x should be 1-dimensional"
    assert x.dtype in [torch.int32, torch.long]

    if kernel_backend == KernelBackend.torch:
        output = bincount(x=x, minlength=size).to(torch.uint32)
    elif kernel_backend == KernelBackend.cuda:
        output = torch.empty(size, dtype=torch.uint32, device=x.device)
<<<<<<< HEAD

        continuous_count_cuda(
            x=x,
            output=output,
            sorted_output=None,
            sorted_indices=None,
            C=size,
            THREAD_BLOCK_CLUSTER_SIZE=1,
            BLOCK_SIZE=1024,
        )
    else:
        raise ValueError(f"unexpected kernel_backend ({kernel_backend})")

    return output


@torch.no_grad()
def continuous_count_and_sort_cute(
    x: torch.Tensor, size: int, *, kernel_backend: KernelBackend = KernelBackend.cuda
) -> torch.Tensor:
    """counts the number of occurances of the values [0, 1, ..., `size`) in the input tensor (`size` is excluded).
        NOTE: the user is responsible for ensuring that the values lie in the valid range, any values outside this
        range are ignored and not counted.

    Args:
        x (torch.Tensor): input tensor
        size (int): values [0, 1, ..., `size`) are counted (`size` is excluded)
        kernel_backend (KernelBackend, optional): kernel backend to prioritize.
            Defaults to KernelBackend.cuda.

    Returns:
        torch.Tensor: output tensor
    """

    if size == 1:
        return torch.tensor([x.numel()], dtype=torch.uint32, device=x.device)

    assert x.dim() == 1, "x should be 1-dimensional"
    assert x.dtype in [torch.int32, torch.long]

    if kernel_backend == KernelBackend.torch:
        output = bincount(x=x, minlength=size).to(torch.uint32)
        sorted_output, sorted_indices = x.sort()
    elif kernel_backend == KernelBackend.cuda:
        output = torch.empty(size, dtype=torch.uint32, device=x.device)
        sorted_output = torch.empty_like(x)
        sorted_indices = torch.empty_like(x, dtype=torch.uint64)

        continuous_count_cuda(
            x=x,
            output=output,
            sorted_output=sorted_output,
            sorted_indices=sorted_indices,
            C=size,
            THREAD_BLOCK_CLUSTER_SIZE=1,
            BLOCK_SIZE=1024,
        )
=======
        continuous_count_cuda(x=x, output=output, E=size, THREAD_BLOCK_CLUSTER_SIZE=1, BLOCK_SIZE=1024)
>>>>>>> 8f5f4ec7
    else:
        raise ValueError(f"unexpected kernel_backend ({kernel_backend})")

    return output, sorted_output, sorted_indices<|MERGE_RESOLUTION|>--- conflicted
+++ resolved
@@ -47,14 +47,13 @@
         output = bincount(x=x, minlength=size).to(torch.uint32)
     elif kernel_backend == KernelBackend.cuda:
         output = torch.empty(size, dtype=torch.uint32, device=x.device)
-<<<<<<< HEAD
 
         continuous_count_cuda(
             x=x,
             output=output,
             sorted_output=None,
             sorted_indices=None,
-            C=size,
+            E=size,
             THREAD_BLOCK_CLUSTER_SIZE=1,
             BLOCK_SIZE=1024,
         )
@@ -105,9 +104,6 @@
             THREAD_BLOCK_CLUSTER_SIZE=1,
             BLOCK_SIZE=1024,
         )
-=======
-        continuous_count_cuda(x=x, output=output, E=size, THREAD_BLOCK_CLUSTER_SIZE=1, BLOCK_SIZE=1024)
->>>>>>> 8f5f4ec7
     else:
         raise ValueError(f"unexpected kernel_backend ({kernel_backend})")
 
