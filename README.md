--- conflicted
+++ resolved
@@ -23,33 +23,6 @@
 
 | Module     | Triton | CUDA |
 |------------|--------|------|
-<<<<<<< HEAD
-| [add_scalar](fma/ops/add_scalar/__init__.py) | ✅     | ✅   |
-| [add_tensor](fma/ops/add_tensor/__init__.py) | ✅     | ✅   |
-| [bmm](fma/ops/bmm/__init__.py)        | ✅     | ❌   |
-| [continuous_count](fma/ops/continuous_count/__init__.py) | ❌ | ✅ |
-| [cross_entropy](fma/ops/cross_entropy/__init__.py) | ✅ | ❌ |
-| [fused_linear_cross_entropy](fma/ops/fused_linear_cross_entropy.py) | ✅ | ❌ |
-| [fused_residual_add_rmsnorm](fma/ops/fused_residual_add_rmsnorm/__init__.py) | ✅ | ❌ |
-| [gemm](fma/ops/gemm/__init__.py) | ✅ | ❌ |
-| [grouped_gemm](fma/ops/grouped_gemm/__init__.py) | ❌ | ✅ |
-| [matrix_transpose](fma/ops/matrix_transpose/__init__.py) | ✅ | ❌ |
-| [rmsnorm](fma/ops/rmsnorm/__init__.py) | ✅ | ❌ |
-| [pack_sequence](fma/ops/sequence_packing/__init__.py) | ✅ | ✅ |
-| [softmax](fma/ops/softmax/__init__.py) | ✅ | ❌ |
-| [swiglu](fma/ops/swiglu/__init__.py) | ✅ | ✅ |
-| [swiglu_packed](fma/ops/swiglu/__init__.py) | ✅ | ❌ |
-| [unpack_sequence](fma/ops/sequence_packing/__init__.py) | ✅ | ✅ |
-| [zeros](fma/ops/zeros/__init__.py) | ✅ | ✅ |
-
-# Cute Inductor
-CuteInductor allows easier injection of kernels contained in this repository into any PyTorch module.
-<p align="center">
-  <img src="assets/cute-inductor.webp" width="300px" height="300px">
-</p>
-=======
-| [add_scalar](cute_kernels/ops/add_scalar/__init__.py) | ✅     | ✅   |
-| [add_tensor](cute_kernels/ops/add_tensor/__init__.py) | ✅     | ✅   |
 | [bmm](cute_kernels/ops/bmm/__init__.py)        | ✅     | ❌   |
 | [continuous_count](cute_kernels/ops/continuous_count/__init__.py) | ❌ | ✅ |
 | [cross_entropy](cute_kernels/ops/cross_entropy/__init__.py) | ✅ | ❌ |
@@ -64,5 +37,4 @@
 | [swiglu](cute_kernels/ops/swiglu/__init__.py) | ✅ | ✅ |
 | [swiglu_packed](cute_kernels/ops/swiglu/__init__.py) | ✅ | ❌ |
 | [unpack_sequence](cute_kernels/ops/sequence_packing/__init__.py) | ✅ | ✅ |
-| [zeros](cute_kernels/ops/zeros/__init__.py) | ✅ | ✅ |
->>>>>>> 6a870afd
+| [zeros](cute_kernels/ops/zeros/__init__.py) | ✅ | ✅ |